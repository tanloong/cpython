<<<<<<< HEAD
diff -urN libffi.orig/configure.ac libffi/configure.ac
--- libffi.orig/configure.ac	2013-02-11 20:24:24.000000000 +0100
+++ libffi/configure.ac	2013-02-12 15:05:46.209844321 +0100
=======
diff -r -N -u libffi.orig/autom4te.cache/output.0 libffi/autom4te.cache/output.0
diff -r -N -u libffi.orig/configure libffi/configure
--- libffi.orig/configure	2013-03-17 15:37:50.000000000 -0700
+++ libffi/configure	2013-03-18 15:11:39.611575163 -0700
@@ -13368,6 +13368,10 @@
 	fi
 	;;
 
+  i*86-*-nto-qnx*)
+        TARGET=X86; TARGETDIR=x86
+        ;;
+
   x86_64-*-darwin*)
 	TARGET=X86_DARWIN; TARGETDIR=x86
 	;;
@@ -13426,12 +13430,12 @@
 	;;
 
   mips-sgi-irix5.* | mips-sgi-irix6.* | mips*-*-rtems*)
-	TARGET=MIPS; TARGETDIR=mips
+	TARGET=MIPS_IRIX; TARGETDIR=mips
 	;;
   mips*-*-linux* | mips*-*-openbsd*)
 	# Support 128-bit long double for NewABI.
 	HAVE_LONG_DOUBLE='defined(__mips64)'
-	TARGET=MIPS; TARGETDIR=mips
+	TARGET=MIPS_IRIX; TARGETDIR=mips
 	;;
 
   powerpc*-*-linux* | powerpc-*-sysv*)
@@ -13491,7 +13495,7 @@
   as_fn_error $? "\"libffi has not been ported to $host.\"" "$LINENO" 5
 fi
 
- if test x$TARGET = xMIPS; then
+ if expr x$TARGET : 'xMIPS' > /dev/null; then
   MIPS_TRUE=
   MIPS_FALSE='#'
 else
@@ -14862,6 +14866,12 @@
 ac_config_files="$ac_config_files include/Makefile include/ffi.h Makefile testsuite/Makefile man/Makefile libffi.pc"
 
 
+ac_config_links="$ac_config_links include/ffi_common.h:include/ffi_common.h"
+
+
+ac_config_files="$ac_config_files fficonfig.py"
+
+
 cat >confcache <<\_ACEOF
 # This file is a shell script that caches the results of configure
 # tests run on this system so they can be shared between configure
@@ -16047,6 +16057,8 @@
     "testsuite/Makefile") CONFIG_FILES="$CONFIG_FILES testsuite/Makefile" ;;
     "man/Makefile") CONFIG_FILES="$CONFIG_FILES man/Makefile" ;;
     "libffi.pc") CONFIG_FILES="$CONFIG_FILES libffi.pc" ;;
+    "include/ffi_common.h") CONFIG_LINKS="$CONFIG_LINKS include/ffi_common.h:include/ffi_common.h" ;;
+    "fficonfig.py") CONFIG_FILES="$CONFIG_FILES fficonfig.py" ;;
 
   *) as_fn_error $? "invalid argument: \`$ac_config_target'" "$LINENO" 5;;
   esac
diff -r -N -u libffi.orig/configure.ac libffi/configure.ac
--- libffi.orig/configure.ac	2013-03-17 15:37:50.000000000 -0700
+++ libffi/configure.ac	2013-03-18 15:11:11.392989136 -0700
>>>>>>> f6971804
@@ -1,4 +1,7 @@
 dnl Process this with autoconf to create configure
+#
+# file from libffi - slightly patched for Python's ctypes
+#
 
 AC_PREREQ(2.68)
 
@@ -146,6 +149,10 @@
 	fi	  
 	;;
 
+  i*86-*-nto-qnx*) 
<<<<<<< HEAD
+	TARGET=X86; TARGETDIR=x86
+	;;
=======
+        TARGET=X86; TARGETDIR=x86
+        ;;
>>>>>>> f6971804
+
   x86_64-*-darwin*)
 	TARGET=X86_DARWIN; TARGETDIR=x86
 	;;
<<<<<<< HEAD
@@ -200,12 +207,12 @@
=======
@@ -204,12 +211,12 @@
>>>>>>> f6971804
 	;;
 
   mips-sgi-irix5.* | mips-sgi-irix6.* | mips*-*-rtems*)
-	TARGET=MIPS; TARGETDIR=mips
+	TARGET=MIPS_IRIX; TARGETDIR=mips
 	;;
   mips*-*-linux* | mips*-*-openbsd*)
 	# Support 128-bit long double for NewABI.
 	HAVE_LONG_DOUBLE='defined(__mips64)'
-	TARGET=MIPS; TARGETDIR=mips
+	TARGET=MIPS_IRIX; TARGETDIR=mips
 	;;
 
   powerpc*-*-linux* | powerpc-*-sysv*)
<<<<<<< HEAD
@@ -265,7 +272,7 @@
=======
@@ -269,7 +276,7 @@
>>>>>>> f6971804
   AC_MSG_ERROR(["libffi has not been ported to $host."])
 fi
 
-AM_CONDITIONAL(MIPS, test x$TARGET = xMIPS)
+AM_CONDITIONAL(MIPS,[expr x$TARGET : 'xMIPS' > /dev/null])
 AM_CONDITIONAL(BFIN, test x$TARGET = xBFIN)
 AM_CONDITIONAL(SPARC, test x$TARGET = xSPARC)
 AM_CONDITIONAL(X86, test x$TARGET = xX86)
<<<<<<< HEAD
@@ -562,4 +569,8 @@
=======
@@ -567,4 +574,8 @@
>>>>>>> f6971804
 
 AC_CONFIG_FILES(include/Makefile include/ffi.h Makefile testsuite/Makefile man/Makefile libffi.pc)
 
+AC_CONFIG_LINKS(include/ffi_common.h:include/ffi_common.h)
+
+AC_CONFIG_FILES(fficonfig.py)
+
 AC_OUTPUT
diff -urN libffi.orig/configure libffi/configure
--- libffi.orig/configure	2013-02-11 20:24:24.000000000 +0100
+++ libffi/configure	2013-02-12 15:11:42.353853081 +0100
@@ -13366,6 +13366,10 @@
 	fi
 	;;
 
+  i*86-*-nto-qnx*)
+	TARGET=X86; TARGETDIR=x86
+	;;
+
   x86_64-*-darwin*)
 	TARGET=X86_DARWIN; TARGETDIR=x86
 	;;
@@ -13420,12 +13424,12 @@
 	;;
 
   mips-sgi-irix5.* | mips-sgi-irix6.* | mips*-*-rtems*)
-	TARGET=MIPS; TARGETDIR=mips
+	TARGET=MIPS_IRIX; TARGETDIR=mips
 	;;
   mips*-*-linux* | mips*-*-openbsd*)
 	# Support 128-bit long double for NewABI.
 	HAVE_LONG_DOUBLE='defined(__mips64)'
-	TARGET=MIPS; TARGETDIR=mips
+	TARGET=MIPS_IRIX; TARGETDIR=mips
 	;;
 
   powerpc*-*-linux* | powerpc-*-sysv*)
@@ -13485,7 +13489,7 @@
   as_fn_error $? "\"libffi has not been ported to $host.\"" "$LINENO" 5
 fi
 
- if test x$TARGET = xMIPS; then
+ if expr x$TARGET : 'xMIPS' > /dev/null; then
   MIPS_TRUE=
   MIPS_FALSE='#'
 else
@@ -14848,6 +14852,12 @@
 ac_config_files="$ac_config_files include/Makefile include/ffi.h Makefile testsuite/Makefile man/Makefile libffi.pc"
 
 
+ac_config_links="$ac_config_links include/ffi_common.h:include/ffi_common.h"
+
+
+ac_config_files="$ac_config_files fficonfig.py"
+
+
 cat >confcache <<\_ACEOF
 # This file is a shell script that caches the results of configure
 # tests run on this system so they can be shared between configure
@@ -16029,6 +16039,8 @@
     "testsuite/Makefile") CONFIG_FILES="$CONFIG_FILES testsuite/Makefile" ;;
     "man/Makefile") CONFIG_FILES="$CONFIG_FILES man/Makefile" ;;
     "libffi.pc") CONFIG_FILES="$CONFIG_FILES libffi.pc" ;;
+    "include/ffi_common.h") CONFIG_LINKS="$CONFIG_LINKS include/ffi_common.h:include/ffi_common.h" ;;
+    "fficonfig.py") CONFIG_FILES="$CONFIG_FILES fficonfig.py" ;;
 
   *) as_fn_error $? "invalid argument: \`$ac_config_target'" "$LINENO" 5;;
   esac
diff -urN libffi.orig/fficonfig.py.in libffi/fficonfig.py.in
--- libffi.orig/fficonfig.py.in	1970-01-01 01:00:00.000000000 +0100
+++ libffi/fficonfig.py.in	2013-02-12 15:11:24.589852644 +0100
@@ -0,0 +1,36 @@
+ffi_sources = """
+src/prep_cif.c
+src/closures.c
+src/dlmalloc.c
+""".split()
+
+ffi_platforms = {
+    'MIPS_IRIX': ['src/mips/ffi.c', 'src/mips/o32.S', 'src/mips/n32.S'],
+    'MIPS_LINUX': ['src/mips/ffi.c', 'src/mips/o32.S'],
+    'X86': ['src/x86/ffi.c', 'src/x86/sysv.S'],
+    'X86_FREEBSD': ['src/x86/ffi.c', 'src/x86/freebsd.S'],
+    'X86_WIN32': ['src/x86/ffi.c', 'src/x86/win32.S'],
+    'SPARC': ['src/sparc/ffi.c', 'src/sparc/v8.S', 'src/sparc/v9.S'],
+    'AARCH64': ['src/aarch64/ffi.c', 'src/aarch64/sysv.S'],
+    'ALPHA': ['src/alpha/ffi.c', 'src/alpha/osf.S'],
+    'IA64': ['src/ia64/ffi.c', 'src/ia64/unix.S'],
+    'M32R': ['src/m32r/sysv.S', 'src/m32r/ffi.c'],
+    'M68K': ['src/m68k/ffi.c', 'src/m68k/sysv.S'],
+    'POWERPC': ['src/powerpc/ffi.c', 'src/powerpc/sysv.S', 'src/powerpc/ppc_closure.S', 'src/powerpc/linux64.S', 'src/powerpc/linux64_closure.S'],
+    'POWERPC_AIX': ['src/powerpc/ffi.c', 'src/powerpc/aix.S', 'src/powerpc/aix_closure.S'],
+    'POWERPC_FREEBSD': ['src/powerpc/ffi.c', 'src/powerpc/sysv.S', 'src/powerpc/ppc_closure.S'],
+    'ARM': ['src/arm/sysv.S', 'src/arm/ffi.c'],
+    'LIBFFI_CRIS': ['src/cris/sysv.S', 'src/cris/ffi.c'],
+    'FRV': ['src/frv/eabi.S', 'src/frv/ffi.c'],
+    'S390': ['src/s390/sysv.S', 'src/s390/ffi.c'],
+    'X86_64': ['src/x86/ffi64.c', 'src/x86/unix64.S', 'src/x86/ffi.c', 'src/x86/sysv.S'],
+    'SH': ['src/sh/sysv.S', 'src/sh/ffi.c'],
+    'SH64': ['src/sh64/sysv.S', 'src/sh64/ffi.c'],
+    'PA': ['src/pa/linux.S', 'src/pa/ffi.c'],
+    'PA_LINUX': ['src/pa/linux.S', 'src/pa/ffi.c'],
+    'PA_HPUX': ['src/pa/hpux32.S', 'src/pa/ffi.c'],
+}
+
+ffi_sources += ffi_platforms['@TARGET@']
+
+ffi_cflags = '@CFLAGS@'
diff -urN libffi.orig/src/dlmalloc.c libffi/src/dlmalloc.c
--- libffi.orig/src/dlmalloc.c	2013-02-11 20:24:18.000000000 +0100
+++ libffi/src/dlmalloc.c	2013-02-12 15:15:12.113858241 +0100
@@ -457,6 +457,11 @@
 #define LACKS_ERRNO_H
 #define MALLOC_FAILURE_ACTION
 #define MMAP_CLEARS 0 /* WINCE and some others apparently don't clear */
+#elif !defined _GNU_SOURCE
+/* mremap() on Linux requires this via sys/mman.h
+ * See roundup issue 10309
+ */
+#define _GNU_SOURCE 1
 #endif  /* WIN32 */
 
 #ifdef __OS2__<|MERGE_RESOLUTION|>--- conflicted
+++ resolved
@@ -1,8 +1,3 @@
-<<<<<<< HEAD
-diff -urN libffi.orig/configure.ac libffi/configure.ac
---- libffi.orig/configure.ac	2013-02-11 20:24:24.000000000 +0100
-+++ libffi/configure.ac	2013-02-12 15:05:46.209844321 +0100
-=======
 diff -r -N -u libffi.orig/autom4te.cache/output.0 libffi/autom4te.cache/output.0
 diff -r -N -u libffi.orig/configure libffi/configure
 --- libffi.orig/configure	2013-03-17 15:37:50.000000000 -0700
@@ -67,7 +62,6 @@
 diff -r -N -u libffi.orig/configure.ac libffi/configure.ac
 --- libffi.orig/configure.ac	2013-03-17 15:37:50.000000000 -0700
 +++ libffi/configure.ac	2013-03-18 15:11:11.392989136 -0700
->>>>>>> f6971804
 @@ -1,4 +1,7 @@
  dnl Process this with autoconf to create configure
 +#
@@ -81,22 +75,13 @@
  	;;
  
 +  i*86-*-nto-qnx*) 
-<<<<<<< HEAD
-+	TARGET=X86; TARGETDIR=x86
-+	;;
-=======
 +        TARGET=X86; TARGETDIR=x86
 +        ;;
->>>>>>> f6971804
 +
    x86_64-*-darwin*)
  	TARGET=X86_DARWIN; TARGETDIR=x86
  	;;
-<<<<<<< HEAD
-@@ -200,12 +207,12 @@
-=======
 @@ -204,12 +211,12 @@
->>>>>>> f6971804
  	;;
  
    mips-sgi-irix5.* | mips-sgi-irix6.* | mips*-*-rtems*)
@@ -111,11 +96,7 @@
  	;;
  
    powerpc*-*-linux* | powerpc-*-sysv*)
-<<<<<<< HEAD
-@@ -265,7 +272,7 @@
-=======
 @@ -269,7 +276,7 @@
->>>>>>> f6971804
    AC_MSG_ERROR(["libffi has not been ported to $host."])
  fi
  
@@ -124,11 +105,7 @@
  AM_CONDITIONAL(BFIN, test x$TARGET = xBFIN)
  AM_CONDITIONAL(SPARC, test x$TARGET = xSPARC)
  AM_CONDITIONAL(X86, test x$TARGET = xX86)
-<<<<<<< HEAD
-@@ -562,4 +569,8 @@
-=======
 @@ -567,4 +574,8 @@
->>>>>>> f6971804
  
  AC_CONFIG_FILES(include/Makefile include/ffi.h Makefile testsuite/Makefile man/Makefile libffi.pc)
  
@@ -137,70 +114,9 @@
 +AC_CONFIG_FILES(fficonfig.py)
 +
  AC_OUTPUT
-diff -urN libffi.orig/configure libffi/configure
---- libffi.orig/configure	2013-02-11 20:24:24.000000000 +0100
-+++ libffi/configure	2013-02-12 15:11:42.353853081 +0100
-@@ -13366,6 +13366,10 @@
- 	fi
- 	;;
- 
-+  i*86-*-nto-qnx*)
-+	TARGET=X86; TARGETDIR=x86
-+	;;
-+
-   x86_64-*-darwin*)
- 	TARGET=X86_DARWIN; TARGETDIR=x86
- 	;;
-@@ -13420,12 +13424,12 @@
- 	;;
- 
-   mips-sgi-irix5.* | mips-sgi-irix6.* | mips*-*-rtems*)
--	TARGET=MIPS; TARGETDIR=mips
-+	TARGET=MIPS_IRIX; TARGETDIR=mips
- 	;;
-   mips*-*-linux* | mips*-*-openbsd*)
- 	# Support 128-bit long double for NewABI.
- 	HAVE_LONG_DOUBLE='defined(__mips64)'
--	TARGET=MIPS; TARGETDIR=mips
-+	TARGET=MIPS_IRIX; TARGETDIR=mips
- 	;;
- 
-   powerpc*-*-linux* | powerpc-*-sysv*)
-@@ -13485,7 +13489,7 @@
-   as_fn_error $? "\"libffi has not been ported to $host.\"" "$LINENO" 5
- fi
- 
-- if test x$TARGET = xMIPS; then
-+ if expr x$TARGET : 'xMIPS' > /dev/null; then
-   MIPS_TRUE=
-   MIPS_FALSE='#'
- else
-@@ -14848,6 +14852,12 @@
- ac_config_files="$ac_config_files include/Makefile include/ffi.h Makefile testsuite/Makefile man/Makefile libffi.pc"
- 
- 
-+ac_config_links="$ac_config_links include/ffi_common.h:include/ffi_common.h"
-+
-+
-+ac_config_files="$ac_config_files fficonfig.py"
-+
-+
- cat >confcache <<\_ACEOF
- # This file is a shell script that caches the results of configure
- # tests run on this system so they can be shared between configure
-@@ -16029,6 +16039,8 @@
-     "testsuite/Makefile") CONFIG_FILES="$CONFIG_FILES testsuite/Makefile" ;;
-     "man/Makefile") CONFIG_FILES="$CONFIG_FILES man/Makefile" ;;
-     "libffi.pc") CONFIG_FILES="$CONFIG_FILES libffi.pc" ;;
-+    "include/ffi_common.h") CONFIG_LINKS="$CONFIG_LINKS include/ffi_common.h:include/ffi_common.h" ;;
-+    "fficonfig.py") CONFIG_FILES="$CONFIG_FILES fficonfig.py" ;;
- 
-   *) as_fn_error $? "invalid argument: \`$ac_config_target'" "$LINENO" 5;;
-   esac
-diff -urN libffi.orig/fficonfig.py.in libffi/fficonfig.py.in
---- libffi.orig/fficonfig.py.in	1970-01-01 01:00:00.000000000 +0100
-+++ libffi/fficonfig.py.in	2013-02-12 15:11:24.589852644 +0100
-@@ -0,0 +1,36 @@
+--- libffi-3.0.11/fficonfig.py.in	1970-01-01 01:00:00.000000000 +0100
++++ libffi/fficonfig.py.in	2012-03-15 01:04:27.000000000 +0100
+@@ -0,0 +1,35 @@
 +ffi_sources = """
 +src/prep_cif.c
 +src/closures.c
@@ -214,7 +130,6 @@
 +    'X86_FREEBSD': ['src/x86/ffi.c', 'src/x86/freebsd.S'],
 +    'X86_WIN32': ['src/x86/ffi.c', 'src/x86/win32.S'],
 +    'SPARC': ['src/sparc/ffi.c', 'src/sparc/v8.S', 'src/sparc/v9.S'],
-+    'AARCH64': ['src/aarch64/ffi.c', 'src/aarch64/sysv.S'],
 +    'ALPHA': ['src/alpha/ffi.c', 'src/alpha/osf.S'],
 +    'IA64': ['src/ia64/ffi.c', 'src/ia64/unix.S'],
 +    'M32R': ['src/m32r/sysv.S', 'src/m32r/ffi.c'],
@@ -237,9 +152,9 @@
 +ffi_sources += ffi_platforms['@TARGET@']
 +
 +ffi_cflags = '@CFLAGS@'
-diff -urN libffi.orig/src/dlmalloc.c libffi/src/dlmalloc.c
---- libffi.orig/src/dlmalloc.c	2013-02-11 20:24:18.000000000 +0100
-+++ libffi/src/dlmalloc.c	2013-02-12 15:15:12.113858241 +0100
+diff -urN libffi-3.0.11/src/dlmalloc.c libffi/src/dlmalloc.c
+--- libffi-3.0.11/src/dlmalloc.c	2012-04-12 04:46:06.000000000 +0200
++++ libffi/src/dlmalloc.c	2012-06-26 15:15:58.949547461 +0200
 @@ -457,6 +457,11 @@
  #define LACKS_ERRNO_H
  #define MALLOC_FAILURE_ACTION
