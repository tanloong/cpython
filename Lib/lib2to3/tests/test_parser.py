--- conflicted
+++ resolved
@@ -6,6 +6,8 @@
 test_grammar.py files from both Python 2 and Python 3.
 """
 
+from __future__ import with_statement
+
 # Testing imports
 from . import support
 from .support import driver
@@ -13,13 +15,10 @@
 
 # Python imports
 import os
-<<<<<<< HEAD
-=======
 import shutil
 import subprocess
 import sys
 import tempfile
->>>>>>> dd1c638b
 import unittest
 import warnings
 
