/* Type object implementation */

#include "Python.h"
#include "frameobject.h"
#include "structmember.h"

#include <ctype.h>


/* Support type attribute cache */

/* The cache can keep references to the names alive for longer than
   they normally would.  This is why the maximum size is limited to
   MCACHE_MAX_ATTR_SIZE, since it might be a problem if very large
   strings are used as attribute names. */
#define MCACHE_MAX_ATTR_SIZE    100
#define MCACHE_SIZE_EXP         9
#define MCACHE_HASH(version, name_hash)                                 \
        (((unsigned int)(version) * (unsigned int)(name_hash))          \
         >> (8*sizeof(unsigned int) - MCACHE_SIZE_EXP))
#define MCACHE_HASH_METHOD(type, name)                                  \
        MCACHE_HASH((type)->tp_version_tag,                     \
                    ((PyASCIIObject *)(name))->hash)
#define MCACHE_CACHEABLE_NAME(name)                                     \
        PyUnicode_CheckExact(name) &&                            \
        PyUnicode_READY(name) != -1 &&                      \
        PyUnicode_GET_LENGTH(name) <= MCACHE_MAX_ATTR_SIZE

struct method_cache_entry {
    unsigned int version;
    PyObject *name;             /* reference to exactly a str or None */
    PyObject *value;            /* borrowed */
};

static struct method_cache_entry method_cache[1 << MCACHE_SIZE_EXP];
static unsigned int next_version_tag = 0;

_Py_IDENTIFIER(__class__);
_Py_IDENTIFIER(__dict__);
_Py_IDENTIFIER(__doc__);
_Py_IDENTIFIER(__getitem__);
_Py_IDENTIFIER(__getattribute__);
_Py_IDENTIFIER(__hash__);
_Py_IDENTIFIER(__module__);
_Py_IDENTIFIER(__name__);
_Py_IDENTIFIER(__new__);

static PyObject *
_PyType_LookupId(PyTypeObject *type, struct _Py_Identifier *name);

unsigned int
PyType_ClearCache(void)
{
    Py_ssize_t i;
    unsigned int cur_version_tag = next_version_tag - 1;

    for (i = 0; i < (1 << MCACHE_SIZE_EXP); i++) {
        method_cache[i].version = 0;
        Py_CLEAR(method_cache[i].name);
        method_cache[i].value = NULL;
    }
    next_version_tag = 0;
    /* mark all version tags as invalid */
    PyType_Modified(&PyBaseObject_Type);
    return cur_version_tag;
}

void
PyType_Modified(PyTypeObject *type)
{
    /* Invalidate any cached data for the specified type and all
       subclasses.  This function is called after the base
       classes, mro, or attributes of the type are altered.

       Invariants:

       - Py_TPFLAGS_VALID_VERSION_TAG is never set if
         Py_TPFLAGS_HAVE_VERSION_TAG is not set (e.g. on type
         objects coming from non-recompiled extension modules)

       - before Py_TPFLAGS_VALID_VERSION_TAG can be set on a type,
         it must first be set on all super types.

       This function clears the Py_TPFLAGS_VALID_VERSION_TAG of a
       type (so it must first clear it on all subclasses).  The
       tp_version_tag value is meaningless unless this flag is set.
       We don't assign new version tags eagerly, but only as
       needed.
     */
    PyObject *raw, *ref;
    Py_ssize_t i, n;

    if (!PyType_HasFeature(type, Py_TPFLAGS_VALID_VERSION_TAG))
        return;

    raw = type->tp_subclasses;
    if (raw != NULL) {
        n = PyList_GET_SIZE(raw);
        for (i = 0; i < n; i++) {
            ref = PyList_GET_ITEM(raw, i);
            ref = PyWeakref_GET_OBJECT(ref);
            if (ref != Py_None) {
                PyType_Modified((PyTypeObject *)ref);
            }
        }
    }
    type->tp_flags &= ~Py_TPFLAGS_VALID_VERSION_TAG;
}

static void
type_mro_modified(PyTypeObject *type, PyObject *bases) {
    /*
       Check that all base classes or elements of the MRO of type are
       able to be cached.  This function is called after the base
       classes or mro of the type are altered.

       Unset HAVE_VERSION_TAG and VALID_VERSION_TAG if the type
       has a custom MRO that includes a type which is not officially
       super type.

       Called from mro_internal, which will subsequently be called on
       each subclass when their mro is recursively updated.
     */
    Py_ssize_t i, n;
    int clear = 0;

    if (!PyType_HasFeature(type, Py_TPFLAGS_HAVE_VERSION_TAG))
        return;

    n = PyTuple_GET_SIZE(bases);
    for (i = 0; i < n; i++) {
        PyObject *b = PyTuple_GET_ITEM(bases, i);
        PyTypeObject *cls;

        assert(PyType_Check(b));
        cls = (PyTypeObject *)b;

        if (!PyType_HasFeature(cls, Py_TPFLAGS_HAVE_VERSION_TAG) ||
            !PyType_IsSubtype(type, cls)) {
            clear = 1;
            break;
        }
    }

    if (clear)
        type->tp_flags &= ~(Py_TPFLAGS_HAVE_VERSION_TAG|
                            Py_TPFLAGS_VALID_VERSION_TAG);
}

static int
assign_version_tag(PyTypeObject *type)
{
    /* Ensure that the tp_version_tag is valid and set
       Py_TPFLAGS_VALID_VERSION_TAG.  To respect the invariant, this
       must first be done on all super classes.  Return 0 if this
       cannot be done, 1 if Py_TPFLAGS_VALID_VERSION_TAG.
    */
    Py_ssize_t i, n;
    PyObject *bases;

    if (PyType_HasFeature(type, Py_TPFLAGS_VALID_VERSION_TAG))
        return 1;
    if (!PyType_HasFeature(type, Py_TPFLAGS_HAVE_VERSION_TAG))
        return 0;
    if (!PyType_HasFeature(type, Py_TPFLAGS_READY))
        return 0;

    type->tp_version_tag = next_version_tag++;
    /* for stress-testing: next_version_tag &= 0xFF; */

    if (type->tp_version_tag == 0) {
        /* wrap-around or just starting Python - clear the whole
           cache by filling names with references to Py_None.
           Values are also set to NULL for added protection, as they
           are borrowed reference */
        for (i = 0; i < (1 << MCACHE_SIZE_EXP); i++) {
            method_cache[i].value = NULL;
            Py_XDECREF(method_cache[i].name);
            method_cache[i].name = Py_None;
            Py_INCREF(Py_None);
        }
        /* mark all version tags as invalid */
        PyType_Modified(&PyBaseObject_Type);
        return 1;
    }
    bases = type->tp_bases;
    n = PyTuple_GET_SIZE(bases);
    for (i = 0; i < n; i++) {
        PyObject *b = PyTuple_GET_ITEM(bases, i);
        assert(PyType_Check(b));
        if (!assign_version_tag((PyTypeObject *)b))
            return 0;
    }
    type->tp_flags |= Py_TPFLAGS_VALID_VERSION_TAG;
    return 1;
}


static PyMemberDef type_members[] = {
    {"__basicsize__", T_PYSSIZET, offsetof(PyTypeObject,tp_basicsize),READONLY},
    {"__itemsize__", T_PYSSIZET, offsetof(PyTypeObject, tp_itemsize), READONLY},
    {"__flags__", T_LONG, offsetof(PyTypeObject, tp_flags), READONLY},
    {"__weakrefoffset__", T_LONG,
     offsetof(PyTypeObject, tp_weaklistoffset), READONLY},
    {"__base__", T_OBJECT, offsetof(PyTypeObject, tp_base), READONLY},
    {"__dictoffset__", T_LONG,
     offsetof(PyTypeObject, tp_dictoffset), READONLY},
    {"__mro__", T_OBJECT, offsetof(PyTypeObject, tp_mro), READONLY},
    {0}
};

static int
check_set_special_type_attr(PyTypeObject *type, PyObject *value, const char *name)
{
    if (!(type->tp_flags & Py_TPFLAGS_HEAPTYPE)) {
        PyErr_Format(PyExc_TypeError,
                     "can't set %s.%s", type->tp_name, name);
        return 0;
    }
    if (!value) {
        PyErr_Format(PyExc_TypeError,
                     "can't delete %s.%s", type->tp_name, name);
        return 0;
    }
    return 1;
}

static PyObject *
type_name(PyTypeObject *type, void *context)
{
    const char *s;

    if (type->tp_flags & Py_TPFLAGS_HEAPTYPE) {
        PyHeapTypeObject* et = (PyHeapTypeObject*)type;

        Py_INCREF(et->ht_name);
        return et->ht_name;
    }
    else {
        s = strrchr(type->tp_name, '.');
        if (s == NULL)
            s = type->tp_name;
        else
            s++;
        return PyUnicode_FromString(s);
    }
}

static PyObject *
type_qualname(PyTypeObject *type, void *context)
{
    if (type->tp_flags & Py_TPFLAGS_HEAPTYPE) {
        PyHeapTypeObject* et = (PyHeapTypeObject*)type;
        Py_INCREF(et->ht_qualname);
        return et->ht_qualname;
    }
    else {
        return type_name(type, context);
    }
}

static int
type_set_name(PyTypeObject *type, PyObject *value, void *context)
{
    PyHeapTypeObject* et;
    char *tp_name;
    PyObject *tmp;

    if (!check_set_special_type_attr(type, value, "__name__"))
        return -1;
    if (!PyUnicode_Check(value)) {
        PyErr_Format(PyExc_TypeError,
                     "can only assign string to %s.__name__, not '%s'",
                     type->tp_name, Py_TYPE(value)->tp_name);
        return -1;
    }

    /* Check absence of null characters */
    tmp = PyUnicode_FromStringAndSize("\0", 1);
    if (tmp == NULL)
        return -1;
    if (PyUnicode_Contains(value, tmp) != 0) {
        Py_DECREF(tmp);
        PyErr_Format(PyExc_ValueError,
                     "__name__ must not contain null bytes");
        return -1;
    }
    Py_DECREF(tmp);

    tp_name = _PyUnicode_AsString(value);
    if (tp_name == NULL)
        return -1;

    et = (PyHeapTypeObject*)type;

    Py_INCREF(value);

    Py_DECREF(et->ht_name);
    et->ht_name = value;

    type->tp_name = tp_name;

    return 0;
}

static int
type_set_qualname(PyTypeObject *type, PyObject *value, void *context)
{
    PyHeapTypeObject* et;

    if (!PyUnicode_Check(value)) {
        PyErr_Format(PyExc_TypeError,
                     "can only assign string to %s.__qualname__, not '%s'",
                     type->tp_name, Py_TYPE(value)->tp_name);
        return -1;
    }

    et = (PyHeapTypeObject*)type;
    Py_INCREF(value);
    Py_DECREF(et->ht_qualname);
    et->ht_qualname = value;
    return 0;
}

static PyObject *
type_module(PyTypeObject *type, void *context)
{
    PyObject *mod;
    char *s;

    if (type->tp_flags & Py_TPFLAGS_HEAPTYPE) {
        mod = _PyDict_GetItemId(type->tp_dict, &PyId___module__);
        if (!mod) {
            PyErr_Format(PyExc_AttributeError, "__module__");
            return 0;
        }
        Py_XINCREF(mod);
        return mod;
    }
    else {
        s = strrchr(type->tp_name, '.');
        if (s != NULL)
            return PyUnicode_FromStringAndSize(
                type->tp_name, (Py_ssize_t)(s - type->tp_name));
        return PyUnicode_FromString("builtins");
    }
}

static int
type_set_module(PyTypeObject *type, PyObject *value, void *context)
{
    if (!check_set_special_type_attr(type, value, "__module__"))
        return -1;

    PyType_Modified(type);

    return _PyDict_SetItemId(type->tp_dict, &PyId___module__, value);
}

static PyObject *
type_abstractmethods(PyTypeObject *type, void *context)
{
    PyObject *mod = NULL;
    /* type itself has an __abstractmethods__ descriptor (this). Don't return
       that. */
    if (type != &PyType_Type)
        mod = PyDict_GetItemString(type->tp_dict, "__abstractmethods__");
    if (!mod) {
        PyErr_SetString(PyExc_AttributeError, "__abstractmethods__");
        return NULL;
    }
    Py_XINCREF(mod);
    return mod;
}

static int
type_set_abstractmethods(PyTypeObject *type, PyObject *value, void *context)
{
    /* __abstractmethods__ should only be set once on a type, in
       abc.ABCMeta.__new__, so this function doesn't do anything
       special to update subclasses.
    */
    int res;
    if (value != NULL) {
        res = PyDict_SetItemString(type->tp_dict, "__abstractmethods__", value);
    }
    else {
        res = PyDict_DelItemString(type->tp_dict, "__abstractmethods__");
        if (res && PyErr_ExceptionMatches(PyExc_KeyError)) {
            PyErr_SetString(PyExc_AttributeError, "__abstractmethods__");
            return -1;
        }
    }
    if (res == 0) {
        PyType_Modified(type);
        if (value && PyObject_IsTrue(value)) {
            type->tp_flags |= Py_TPFLAGS_IS_ABSTRACT;
        }
        else {
            type->tp_flags &= ~Py_TPFLAGS_IS_ABSTRACT;
        }
    }
    return res;
}

static PyObject *
type_get_bases(PyTypeObject *type, void *context)
{
    Py_INCREF(type->tp_bases);
    return type->tp_bases;
}

static PyTypeObject *best_base(PyObject *);
static int mro_internal(PyTypeObject *);
static int compatible_for_assignment(PyTypeObject *, PyTypeObject *, char *);
static int add_subclass(PyTypeObject*, PyTypeObject*);
static void remove_subclass(PyTypeObject *, PyTypeObject *);
static void update_all_slots(PyTypeObject *);

typedef int (*update_callback)(PyTypeObject *, void *);
static int update_subclasses(PyTypeObject *type, PyObject *name,
                             update_callback callback, void *data);
static int recurse_down_subclasses(PyTypeObject *type, PyObject *name,
                                   update_callback callback, void *data);

static int
mro_subclasses(PyTypeObject *type, PyObject* temp)
{
    PyTypeObject *subclass;
    PyObject *ref, *subclasses, *old_mro;
    Py_ssize_t i, n;

    subclasses = type->tp_subclasses;
    if (subclasses == NULL)
        return 0;
    assert(PyList_Check(subclasses));
    n = PyList_GET_SIZE(subclasses);
    for (i = 0; i < n; i++) {
        ref = PyList_GET_ITEM(subclasses, i);
        assert(PyWeakref_CheckRef(ref));
        subclass = (PyTypeObject *)PyWeakref_GET_OBJECT(ref);
        assert(subclass != NULL);
        if ((PyObject *)subclass == Py_None)
            continue;
        assert(PyType_Check(subclass));
        old_mro = subclass->tp_mro;
        if (mro_internal(subclass) < 0) {
            subclass->tp_mro = old_mro;
            return -1;
        }
        else {
            PyObject* tuple;
            tuple = PyTuple_Pack(2, subclass, old_mro);
            Py_DECREF(old_mro);
            if (!tuple)
                return -1;
            if (PyList_Append(temp, tuple) < 0)
                return -1;
            Py_DECREF(tuple);
        }
        if (mro_subclasses(subclass, temp) < 0)
            return -1;
    }
    return 0;
}

static int
type_set_bases(PyTypeObject *type, PyObject *value, void *context)
{
    Py_ssize_t i;
    int r = 0;
    PyObject *ob, *temp;
    PyTypeObject *new_base, *old_base;
    PyObject *old_bases, *old_mro;

    if (!check_set_special_type_attr(type, value, "__bases__"))
        return -1;
    if (!PyTuple_Check(value)) {
        PyErr_Format(PyExc_TypeError,
             "can only assign tuple to %s.__bases__, not %s",
                 type->tp_name, Py_TYPE(value)->tp_name);
        return -1;
    }
    if (PyTuple_GET_SIZE(value) == 0) {
        PyErr_Format(PyExc_TypeError,
             "can only assign non-empty tuple to %s.__bases__, not ()",
                 type->tp_name);
        return -1;
    }
    for (i = 0; i < PyTuple_GET_SIZE(value); i++) {
        ob = PyTuple_GET_ITEM(value, i);
        if (!PyType_Check(ob)) {
            PyErr_Format(PyExc_TypeError,
                         "%s.__bases__ must be tuple of classes, not '%s'",
                         type->tp_name, Py_TYPE(ob)->tp_name);
            return -1;
        }
        if (PyType_IsSubtype((PyTypeObject*)ob, type)) {
            PyErr_SetString(PyExc_TypeError,
                            "a __bases__ item causes an inheritance cycle");
            return -1;
        }
    }

    new_base = best_base(value);

    if (!new_base)
        return -1;

    if (!compatible_for_assignment(type->tp_base, new_base, "__bases__"))
        return -1;

    Py_INCREF(new_base);
    Py_INCREF(value);

    old_bases = type->tp_bases;
    old_base = type->tp_base;
    old_mro = type->tp_mro;

    type->tp_bases = value;
    type->tp_base = new_base;

    if (mro_internal(type) < 0) {
        goto bail;
    }

    temp = PyList_New(0);
    if (!temp)
        goto bail;

    r = mro_subclasses(type, temp);

    if (r < 0) {
        for (i = 0; i < PyList_Size(temp); i++) {
            PyTypeObject* cls;
            PyObject* mro;
            PyArg_UnpackTuple(PyList_GET_ITEM(temp, i),
                             "", 2, 2, &cls, &mro);
            Py_INCREF(mro);
            ob = cls->tp_mro;
            cls->tp_mro = mro;
            Py_DECREF(ob);
        }
        Py_DECREF(temp);
        goto bail;
    }

    Py_DECREF(temp);

    /* any base that was in __bases__ but now isn't, we
       need to remove |type| from its tp_subclasses.
       conversely, any class now in __bases__ that wasn't
       needs to have |type| added to its subclasses. */

    /* for now, sod that: just remove from all old_bases,
       add to all new_bases */

    for (i = PyTuple_GET_SIZE(old_bases) - 1; i >= 0; i--) {
        ob = PyTuple_GET_ITEM(old_bases, i);
        if (PyType_Check(ob)) {
            remove_subclass(
                (PyTypeObject*)ob, type);
        }
    }

    for (i = PyTuple_GET_SIZE(value) - 1; i >= 0; i--) {
        ob = PyTuple_GET_ITEM(value, i);
        if (PyType_Check(ob)) {
            if (add_subclass((PyTypeObject*)ob, type) < 0)
                r = -1;
        }
    }

    update_all_slots(type);

    Py_DECREF(old_bases);
    Py_DECREF(old_base);
    Py_DECREF(old_mro);

    return r;

  bail:
    Py_DECREF(type->tp_bases);
    Py_DECREF(type->tp_base);
    if (type->tp_mro != old_mro) {
        Py_DECREF(type->tp_mro);
    }

    type->tp_bases = old_bases;
    type->tp_base = old_base;
    type->tp_mro = old_mro;

    return -1;
}

static PyObject *
type_dict(PyTypeObject *type, void *context)
{
    if (type->tp_dict == NULL) {
        Py_INCREF(Py_None);
        return Py_None;
    }
    return PyDictProxy_New(type->tp_dict);
}

static PyObject *
type_get_doc(PyTypeObject *type, void *context)
{
    PyObject *result;
    if (!(type->tp_flags & Py_TPFLAGS_HEAPTYPE) && type->tp_doc != NULL)
        return PyUnicode_FromString(type->tp_doc);
    result = _PyDict_GetItemId(type->tp_dict, &PyId___doc__);
    if (result == NULL) {
        result = Py_None;
        Py_INCREF(result);
    }
    else if (Py_TYPE(result)->tp_descr_get) {
        result = Py_TYPE(result)->tp_descr_get(result, NULL,
                                               (PyObject *)type);
    }
    else {
        Py_INCREF(result);
    }
    return result;
}

static int
type_set_doc(PyTypeObject *type, PyObject *value, void *context)
{
    if (!check_set_special_type_attr(type, value, "__doc__"))
        return -1;
    PyType_Modified(type);
    return _PyDict_SetItemId(type->tp_dict, &PyId___doc__, value);
}

static PyObject *
type___instancecheck__(PyObject *type, PyObject *inst)
{
    switch (_PyObject_RealIsInstance(inst, type)) {
    case -1:
        return NULL;
    case 0:
        Py_RETURN_FALSE;
    default:
        Py_RETURN_TRUE;
    }
}


static PyObject *
type___subclasscheck__(PyObject *type, PyObject *inst)
{
    switch (_PyObject_RealIsSubclass(inst, type)) {
    case -1:
        return NULL;
    case 0:
        Py_RETURN_FALSE;
    default:
        Py_RETURN_TRUE;
    }
}


static PyGetSetDef type_getsets[] = {
    {"__name__", (getter)type_name, (setter)type_set_name, NULL},
    {"__qualname__", (getter)type_qualname, (setter)type_set_qualname, NULL},
    {"__bases__", (getter)type_get_bases, (setter)type_set_bases, NULL},
    {"__module__", (getter)type_module, (setter)type_set_module, NULL},
    {"__abstractmethods__", (getter)type_abstractmethods,
     (setter)type_set_abstractmethods, NULL},
    {"__dict__",  (getter)type_dict,  NULL, NULL},
    {"__doc__", (getter)type_get_doc, (setter)type_set_doc, NULL},
    {0}
};

static PyObject *
type_repr(PyTypeObject *type)
{
    PyObject *mod, *name, *rtn;

    mod = type_module(type, NULL);
    if (mod == NULL)
        PyErr_Clear();
    else if (!PyUnicode_Check(mod)) {
        Py_DECREF(mod);
        mod = NULL;
    }
    name = type_qualname(type, NULL);
    if (name == NULL)
        return NULL;

    if (mod != NULL && PyUnicode_CompareWithASCIIString(mod, "builtins"))
        rtn = PyUnicode_FromFormat("<class '%U.%U'>", mod, name);
    else
        rtn = PyUnicode_FromFormat("<class '%s'>", type->tp_name);

    Py_XDECREF(mod);
    Py_DECREF(name);
    return rtn;
}

static PyObject *
type_call(PyTypeObject *type, PyObject *args, PyObject *kwds)
{
    PyObject *obj;

    if (type->tp_new == NULL) {
        PyErr_Format(PyExc_TypeError,
                     "cannot create '%.100s' instances",
                     type->tp_name);
        return NULL;
    }

    obj = type->tp_new(type, args, kwds);
    if (obj != NULL) {
        /* Ugly exception: when the call was type(something),
           don't call tp_init on the result. */
        if (type == &PyType_Type &&
            PyTuple_Check(args) && PyTuple_GET_SIZE(args) == 1 &&
            (kwds == NULL ||
             (PyDict_Check(kwds) && PyDict_Size(kwds) == 0)))
            return obj;
        /* If the returned object is not an instance of type,
           it won't be initialized. */
        if (!PyType_IsSubtype(Py_TYPE(obj), type))
            return obj;
        type = Py_TYPE(obj);
        if (type->tp_init != NULL &&
            type->tp_init(obj, args, kwds) < 0) {
            Py_DECREF(obj);
            obj = NULL;
        }
    }
    return obj;
}

PyObject *
PyType_GenericAlloc(PyTypeObject *type, Py_ssize_t nitems)
{
    PyObject *obj;
    const size_t size = _PyObject_VAR_SIZE(type, nitems+1);
    /* note that we need to add one, for the sentinel */

    if (PyType_IS_GC(type))
        obj = _PyObject_GC_Malloc(size);
    else
        obj = (PyObject *)PyObject_MALLOC(size);

    if (obj == NULL)
        return PyErr_NoMemory();

    memset(obj, '\0', size);

    if (type->tp_flags & Py_TPFLAGS_HEAPTYPE)
        Py_INCREF(type);

    if (type->tp_itemsize == 0)
        PyObject_INIT(obj, type);
    else
        (void) PyObject_INIT_VAR((PyVarObject *)obj, type, nitems);

    if (PyType_IS_GC(type))
        _PyObject_GC_TRACK(obj);
    return obj;
}

PyObject *
PyType_GenericNew(PyTypeObject *type, PyObject *args, PyObject *kwds)
{
    return type->tp_alloc(type, 0);
}

/* Helpers for subtyping */

static int
traverse_slots(PyTypeObject *type, PyObject *self, visitproc visit, void *arg)
{
    Py_ssize_t i, n;
    PyMemberDef *mp;

    n = Py_SIZE(type);
    mp = PyHeapType_GET_MEMBERS((PyHeapTypeObject *)type);
    for (i = 0; i < n; i++, mp++) {
        if (mp->type == T_OBJECT_EX) {
            char *addr = (char *)self + mp->offset;
            PyObject *obj = *(PyObject **)addr;
            if (obj != NULL) {
                int err = visit(obj, arg);
                if (err)
                    return err;
            }
        }
    }
    return 0;
}

static int
subtype_traverse(PyObject *self, visitproc visit, void *arg)
{
    PyTypeObject *type, *base;
    traverseproc basetraverse;

    /* Find the nearest base with a different tp_traverse,
       and traverse slots while we're at it */
    type = Py_TYPE(self);
    base = type;
    while ((basetraverse = base->tp_traverse) == subtype_traverse) {
        if (Py_SIZE(base)) {
            int err = traverse_slots(base, self, visit, arg);
            if (err)
                return err;
        }
        base = base->tp_base;
        assert(base);
    }

    if (type->tp_dictoffset != base->tp_dictoffset) {
        PyObject **dictptr = _PyObject_GetDictPtr(self);
        if (dictptr && *dictptr)
            Py_VISIT(*dictptr);
    }

    if (type->tp_flags & Py_TPFLAGS_HEAPTYPE)
        /* For a heaptype, the instances count as references
           to the type.          Traverse the type so the collector
           can find cycles involving this link. */
        Py_VISIT(type);

    if (basetraverse)
        return basetraverse(self, visit, arg);
    return 0;
}

static void
clear_slots(PyTypeObject *type, PyObject *self)
{
    Py_ssize_t i, n;
    PyMemberDef *mp;

    n = Py_SIZE(type);
    mp = PyHeapType_GET_MEMBERS((PyHeapTypeObject *)type);
    for (i = 0; i < n; i++, mp++) {
        if (mp->type == T_OBJECT_EX && !(mp->flags & READONLY)) {
            char *addr = (char *)self + mp->offset;
            PyObject *obj = *(PyObject **)addr;
            if (obj != NULL) {
                *(PyObject **)addr = NULL;
                Py_DECREF(obj);
            }
        }
    }
}

static int
subtype_clear(PyObject *self)
{
    PyTypeObject *type, *base;
    inquiry baseclear;

    /* Find the nearest base with a different tp_clear
       and clear slots while we're at it */
    type = Py_TYPE(self);
    base = type;
    while ((baseclear = base->tp_clear) == subtype_clear) {
        if (Py_SIZE(base))
            clear_slots(base, self);
        base = base->tp_base;
        assert(base);
    }

    /* Clear the instance dict (if any), to break cycles involving only
       __dict__ slots (as in the case 'self.__dict__ is self'). */
    if (type->tp_dictoffset != base->tp_dictoffset) {
        PyObject **dictptr = _PyObject_GetDictPtr(self);
        if (dictptr && *dictptr)
            Py_CLEAR(*dictptr);
    }

    if (baseclear)
        return baseclear(self);
    return 0;
}

static void
subtype_dealloc(PyObject *self)
{
    PyTypeObject *type, *base;
    destructor basedealloc;

    /* Extract the type; we expect it to be a heap type */
    type = Py_TYPE(self);
    assert(type->tp_flags & Py_TPFLAGS_HEAPTYPE);

    /* Test whether the type has GC exactly once */

    if (!PyType_IS_GC(type)) {
        /* It's really rare to find a dynamic type that doesn't have
           GC; it can only happen when deriving from 'object' and not
           adding any slots or instance variables.  This allows
           certain simplifications: there's no need to call
           clear_slots(), or DECREF the dict, or clear weakrefs. */

        /* Maybe call finalizer; exit early if resurrected */
        if (type->tp_del) {
            type->tp_del(self);
            if (self->ob_refcnt > 0)
                return;
        }

        /* Find the nearest base with a different tp_dealloc */
        base = type;
        while ((basedealloc = base->tp_dealloc) == subtype_dealloc) {
            assert(Py_SIZE(base) == 0);
            base = base->tp_base;
            assert(base);
        }

        /* Extract the type again; tp_del may have changed it */
        type = Py_TYPE(self);

        /* Call the base tp_dealloc() */
        assert(basedealloc);
        basedealloc(self);

        /* Can't reference self beyond this point */
        Py_DECREF(type);

        /* Done */
        return;
    }

    /* We get here only if the type has GC */

    /* UnTrack and re-Track around the trashcan macro, alas */
    /* See explanation at end of function for full disclosure */
    PyObject_GC_UnTrack(self);
    ++_PyTrash_delete_nesting;
    Py_TRASHCAN_SAFE_BEGIN(self);
    --_PyTrash_delete_nesting;
    /* DO NOT restore GC tracking at this point.  weakref callbacks
     * (if any, and whether directly here or indirectly in something we
     * call) may trigger GC, and if self is tracked at that point, it
     * will look like trash to GC and GC will try to delete self again.
     */

    /* Find the nearest base with a different tp_dealloc */
    base = type;
    while ((/*basedealloc =*/ base->tp_dealloc) == subtype_dealloc) {
        base = base->tp_base;
        assert(base);
    }

    /* If we added a weaklist, we clear it.      Do this *before* calling
       the finalizer (__del__), clearing slots, or clearing the instance
       dict. */

    if (type->tp_weaklistoffset && !base->tp_weaklistoffset)
        PyObject_ClearWeakRefs(self);

    /* Maybe call finalizer; exit early if resurrected */
    if (type->tp_del) {
        _PyObject_GC_TRACK(self);
        type->tp_del(self);
        if (self->ob_refcnt > 0)
            goto endlabel;              /* resurrected */
        else
            _PyObject_GC_UNTRACK(self);
        /* New weakrefs could be created during the finalizer call.
            If this occurs, clear them out without calling their
            finalizers since they might rely on part of the object
            being finalized that has already been destroyed. */
        if (type->tp_weaklistoffset && !base->tp_weaklistoffset) {
            /* Modeled after GET_WEAKREFS_LISTPTR() */
            PyWeakReference **list = (PyWeakReference **) \
                PyObject_GET_WEAKREFS_LISTPTR(self);
            while (*list)
                _PyWeakref_ClearRef(*list);
        }
    }

    /*  Clear slots up to the nearest base with a different tp_dealloc */
    base = type;
    while ((basedealloc = base->tp_dealloc) == subtype_dealloc) {
        if (Py_SIZE(base))
            clear_slots(base, self);
        base = base->tp_base;
        assert(base);
    }

    /* If we added a dict, DECREF it */
    if (type->tp_dictoffset && !base->tp_dictoffset) {
        PyObject **dictptr = _PyObject_GetDictPtr(self);
        if (dictptr != NULL) {
            PyObject *dict = *dictptr;
            if (dict != NULL) {
                Py_DECREF(dict);
                *dictptr = NULL;
            }
        }
    }

    /* Extract the type again; tp_del may have changed it */
    type = Py_TYPE(self);

    /* Call the base tp_dealloc(); first retrack self if
     * basedealloc knows about gc.
     */
    if (PyType_IS_GC(base))
        _PyObject_GC_TRACK(self);
    assert(basedealloc);
    basedealloc(self);

    /* Can't reference self beyond this point */
    Py_DECREF(type);

  endlabel:
    ++_PyTrash_delete_nesting;
    Py_TRASHCAN_SAFE_END(self);
    --_PyTrash_delete_nesting;

    /* Explanation of the weirdness around the trashcan macros:

       Q. What do the trashcan macros do?

       A. Read the comment titled "Trashcan mechanism" in object.h.
          For one, this explains why there must be a call to GC-untrack
          before the trashcan begin macro.      Without understanding the
          trashcan code, the answers to the following questions don't make
          sense.

       Q. Why do we GC-untrack before the trashcan and then immediately
          GC-track again afterward?

       A. In the case that the base class is GC-aware, the base class
          probably GC-untracks the object.      If it does that using the
          UNTRACK macro, this will crash when the object is already
          untracked.  Because we don't know what the base class does, the
          only safe thing is to make sure the object is tracked when we
          call the base class dealloc.  But...  The trashcan begin macro
          requires that the object is *untracked* before it is called.  So
          the dance becomes:

         GC untrack
         trashcan begin
         GC track

       Q. Why did the last question say "immediately GC-track again"?
          It's nowhere near immediately.

       A. Because the code *used* to re-track immediately.      Bad Idea.
          self has a refcount of 0, and if gc ever gets its hands on it
          (which can happen if any weakref callback gets invoked), it
          looks like trash to gc too, and gc also tries to delete self
          then.  But we're already deleting self.  Double deallocation is
          a subtle disaster.

       Q. Why the bizarre (net-zero) manipulation of
          _PyTrash_delete_nesting around the trashcan macros?

       A. Some base classes (e.g. list) also use the trashcan mechanism.
          The following scenario used to be possible:

          - suppose the trashcan level is one below the trashcan limit

          - subtype_dealloc() is called

          - the trashcan limit is not yet reached, so the trashcan level
        is incremented and the code between trashcan begin and end is
        executed

          - this destroys much of the object's contents, including its
        slots and __dict__

          - basedealloc() is called; this is really list_dealloc(), or
        some other type which also uses the trashcan macros

          - the trashcan limit is now reached, so the object is put on the
        trashcan's to-be-deleted-later list

          - basedealloc() returns

          - subtype_dealloc() decrefs the object's type

          - subtype_dealloc() returns

          - later, the trashcan code starts deleting the objects from its
        to-be-deleted-later list

          - subtype_dealloc() is called *AGAIN* for the same object

          - at the very least (if the destroyed slots and __dict__ don't
        cause problems) the object's type gets decref'ed a second
        time, which is *BAD*!!!

          The remedy is to make sure that if the code between trashcan
          begin and end in subtype_dealloc() is called, the code between
          trashcan begin and end in basedealloc() will also be called.
          This is done by decrementing the level after passing into the
          trashcan block, and incrementing it just before leaving the
          block.

          But now it's possible that a chain of objects consisting solely
          of objects whose deallocator is subtype_dealloc() will defeat
          the trashcan mechanism completely: the decremented level means
          that the effective level never reaches the limit.      Therefore, we
          *increment* the level *before* entering the trashcan block, and
          matchingly decrement it after leaving.  This means the trashcan
          code will trigger a little early, but that's no big deal.

       Q. Are there any live examples of code in need of all this
          complexity?

       A. Yes.  See SF bug 668433 for code that crashed (when Python was
          compiled in debug mode) before the trashcan level manipulations
          were added.  For more discussion, see SF patches 581742, 575073
          and bug 574207.
    */
}

static PyTypeObject *solid_base(PyTypeObject *type);

/* type test with subclassing support */

int
PyType_IsSubtype(PyTypeObject *a, PyTypeObject *b)
{
    PyObject *mro;

    mro = a->tp_mro;
    if (mro != NULL) {
        /* Deal with multiple inheritance without recursion
           by walking the MRO tuple */
        Py_ssize_t i, n;
        assert(PyTuple_Check(mro));
        n = PyTuple_GET_SIZE(mro);
        for (i = 0; i < n; i++) {
            if (PyTuple_GET_ITEM(mro, i) == (PyObject *)b)
                return 1;
        }
        return 0;
    }
    else {
        /* a is not completely initilized yet; follow tp_base */
        do {
            if (a == b)
                return 1;
            a = a->tp_base;
        } while (a != NULL);
        return b == &PyBaseObject_Type;
    }
}

/* Internal routines to do a method lookup in the type
   without looking in the instance dictionary
   (so we can't use PyObject_GetAttr) but still binding
   it to the instance.  The arguments are the object,
   the method name as a C string, and the address of a
   static variable used to cache the interned Python string.

   Two variants:

   - lookup_maybe() returns NULL without raising an exception
     when the _PyType_Lookup() call fails;

   - lookup_method() always raises an exception upon errors.

   - _PyObject_LookupSpecial() exported for the benefit of other places.
*/

static PyObject *
lookup_maybe(PyObject *self, _Py_Identifier *attrid)
{
    PyObject *res;

    res = _PyType_LookupId(Py_TYPE(self), attrid);
    if (res != NULL) {
        descrgetfunc f;
        if ((f = Py_TYPE(res)->tp_descr_get) == NULL)
            Py_INCREF(res);
        else
            res = f(res, self, (PyObject *)(Py_TYPE(self)));
    }
    return res;
}

static PyObject *
lookup_method(PyObject *self, _Py_Identifier *attrid)
{
    PyObject *res = lookup_maybe(self, attrid);
    if (res == NULL && !PyErr_Occurred())
        PyErr_SetObject(PyExc_AttributeError, attrid->object);
    return res;
}

PyObject *
_PyObject_LookupSpecial(PyObject *self, _Py_Identifier *attrid)
{
    return lookup_maybe(self, attrid);
}

/* A variation of PyObject_CallMethod that uses lookup_method()
   instead of PyObject_GetAttrString().  This uses the same convention
   as lookup_method to cache the interned name string object. */

static PyObject *
call_method(PyObject *o, _Py_Identifier *nameid, char *format, ...)
{
    va_list va;
    PyObject *args, *func = 0, *retval;
    va_start(va, format);

    func = lookup_maybe(o, nameid);
    if (func == NULL) {
        va_end(va);
        if (!PyErr_Occurred())
            PyErr_SetObject(PyExc_AttributeError, nameid->object);
        return NULL;
    }

    if (format && *format)
        args = Py_VaBuildValue(format, va);
    else
        args = PyTuple_New(0);

    va_end(va);

    if (args == NULL)
        return NULL;

    assert(PyTuple_Check(args));
    retval = PyObject_Call(func, args, NULL);

    Py_DECREF(args);
    Py_DECREF(func);

    return retval;
}

/* Clone of call_method() that returns NotImplemented when the lookup fails. */

static PyObject *
call_maybe(PyObject *o, _Py_Identifier *nameid, char *format, ...)
{
    va_list va;
    PyObject *args, *func = 0, *retval;
    va_start(va, format);

    func = lookup_maybe(o, nameid);
    if (func == NULL) {
        va_end(va);
        if (!PyErr_Occurred())
            Py_RETURN_NOTIMPLEMENTED;
        return NULL;
    }

    if (format && *format)
        args = Py_VaBuildValue(format, va);
    else
        args = PyTuple_New(0);

    va_end(va);

    if (args == NULL)
        return NULL;

    assert(PyTuple_Check(args));
    retval = PyObject_Call(func, args, NULL);

    Py_DECREF(args);
    Py_DECREF(func);

    return retval;
}

/*
    Method resolution order algorithm C3 described in
    "A Monotonic Superclass Linearization for Dylan",
    by Kim Barrett, Bob Cassel, Paul Haahr,
    David A. Moon, Keith Playford, and P. Tucker Withington.
    (OOPSLA 1996)

    Some notes about the rules implied by C3:

    No duplicate bases.
    It isn't legal to repeat a class in a list of base classes.

    The next three properties are the 3 constraints in "C3".

    Local precendece order.
    If A precedes B in C's MRO, then A will precede B in the MRO of all
    subclasses of C.

    Monotonicity.
    The MRO of a class must be an extension without reordering of the
    MRO of each of its superclasses.

    Extended Precedence Graph (EPG).
    Linearization is consistent if there is a path in the EPG from
    each class to all its successors in the linearization.  See
    the paper for definition of EPG.
 */

static int
tail_contains(PyObject *list, int whence, PyObject *o) {
    Py_ssize_t j, size;
    size = PyList_GET_SIZE(list);

    for (j = whence+1; j < size; j++) {
        if (PyList_GET_ITEM(list, j) == o)
            return 1;
    }
    return 0;
}

static PyObject *
class_name(PyObject *cls)
{
    PyObject *name = _PyObject_GetAttrId(cls, &PyId___name__);
    if (name == NULL) {
        PyErr_Clear();
        Py_XDECREF(name);
        name = PyObject_Repr(cls);
    }
    if (name == NULL)
        return NULL;
    if (!PyUnicode_Check(name)) {
        Py_DECREF(name);
        return NULL;
    }
    return name;
}

static int
check_duplicates(PyObject *list)
{
    Py_ssize_t i, j, n;
    /* Let's use a quadratic time algorithm,
       assuming that the bases lists is short.
    */
    n = PyList_GET_SIZE(list);
    for (i = 0; i < n; i++) {
        PyObject *o = PyList_GET_ITEM(list, i);
        for (j = i + 1; j < n; j++) {
            if (PyList_GET_ITEM(list, j) == o) {
                o = class_name(o);
                if (o != NULL) {
                    PyErr_Format(PyExc_TypeError,
                                 "duplicate base class %U",
                                 o);
                    Py_DECREF(o);
                } else {
                    PyErr_SetString(PyExc_TypeError,
                                 "duplicate base class");
                }
                return -1;
            }
        }
    }
    return 0;
}

/* Raise a TypeError for an MRO order disagreement.

   It's hard to produce a good error message.  In the absence of better
   insight into error reporting, report the classes that were candidates
   to be put next into the MRO.  There is some conflict between the
   order in which they should be put in the MRO, but it's hard to
   diagnose what constraint can't be satisfied.
*/

static void
set_mro_error(PyObject *to_merge, int *remain)
{
    Py_ssize_t i, n, off, to_merge_size;
    char buf[1000];
    PyObject *k, *v;
    PyObject *set = PyDict_New();
    if (!set) return;

    to_merge_size = PyList_GET_SIZE(to_merge);
    for (i = 0; i < to_merge_size; i++) {
        PyObject *L = PyList_GET_ITEM(to_merge, i);
        if (remain[i] < PyList_GET_SIZE(L)) {
            PyObject *c = PyList_GET_ITEM(L, remain[i]);
            if (PyDict_SetItem(set, c, Py_None) < 0) {
                Py_DECREF(set);
                return;
            }
        }
    }
    n = PyDict_Size(set);

    off = PyOS_snprintf(buf, sizeof(buf), "Cannot create a \
consistent method resolution\norder (MRO) for bases");
    i = 0;
    while (PyDict_Next(set, &i, &k, &v) && (size_t)off < sizeof(buf)) {
        PyObject *name = class_name(k);
        char *name_str;
        if (name != NULL) {
            name_str = _PyUnicode_AsString(name);
            if (name_str == NULL)
                name_str = "?";
        } else
            name_str = "?";
        off += PyOS_snprintf(buf + off, sizeof(buf) - off, " %s", name_str);
        Py_XDECREF(name);
        if (--n && (size_t)(off+1) < sizeof(buf)) {
            buf[off++] = ',';
            buf[off] = '\0';
        }
    }
    PyErr_SetString(PyExc_TypeError, buf);
    Py_DECREF(set);
}

static int
pmerge(PyObject *acc, PyObject* to_merge) {
    Py_ssize_t i, j, to_merge_size, empty_cnt;
    int *remain;
    int ok;

    to_merge_size = PyList_GET_SIZE(to_merge);

    /* remain stores an index into each sublist of to_merge.
       remain[i] is the index of the next base in to_merge[i]
       that is not included in acc.
    */
    remain = (int *)PyMem_MALLOC(SIZEOF_INT*to_merge_size);
    if (remain == NULL)
        return -1;
    for (i = 0; i < to_merge_size; i++)
        remain[i] = 0;

  again:
    empty_cnt = 0;
    for (i = 0; i < to_merge_size; i++) {
        PyObject *candidate;

        PyObject *cur_list = PyList_GET_ITEM(to_merge, i);

        if (remain[i] >= PyList_GET_SIZE(cur_list)) {
            empty_cnt++;
            continue;
        }

        /* Choose next candidate for MRO.

           The input sequences alone can determine the choice.
           If not, choose the class which appears in the MRO
           of the earliest direct superclass of the new class.
        */

        candidate = PyList_GET_ITEM(cur_list, remain[i]);
        for (j = 0; j < to_merge_size; j++) {
            PyObject *j_lst = PyList_GET_ITEM(to_merge, j);
            if (tail_contains(j_lst, remain[j], candidate)) {
                goto skip; /* continue outer loop */
            }
        }
        ok = PyList_Append(acc, candidate);
        if (ok < 0) {
            PyMem_Free(remain);
            return -1;
        }
        for (j = 0; j < to_merge_size; j++) {
            PyObject *j_lst = PyList_GET_ITEM(to_merge, j);
            if (remain[j] < PyList_GET_SIZE(j_lst) &&
                PyList_GET_ITEM(j_lst, remain[j]) == candidate) {
                remain[j]++;
            }
        }
        goto again;
      skip: ;
    }

    if (empty_cnt == to_merge_size) {
        PyMem_FREE(remain);
        return 0;
    }
    set_mro_error(to_merge, remain);
    PyMem_FREE(remain);
    return -1;
}

static PyObject *
mro_implementation(PyTypeObject *type)
{
    Py_ssize_t i, n;
    int ok;
    PyObject *bases, *result;
    PyObject *to_merge, *bases_aslist;

    if (type->tp_dict == NULL) {
        if (PyType_Ready(type) < 0)
            return NULL;
    }

    /* Find a superclass linearization that honors the constraints
       of the explicit lists of bases and the constraints implied by
       each base class.

       to_merge is a list of lists, where each list is a superclass
       linearization implied by a base class.  The last element of
       to_merge is the declared list of bases.
    */

    bases = type->tp_bases;
    n = PyTuple_GET_SIZE(bases);

    to_merge = PyList_New(n+1);
    if (to_merge == NULL)
        return NULL;

    for (i = 0; i < n; i++) {
        PyObject *base = PyTuple_GET_ITEM(bases, i);
        PyObject *parentMRO;
        parentMRO = PySequence_List(((PyTypeObject*)base)->tp_mro);
        if (parentMRO == NULL) {
            Py_DECREF(to_merge);
            return NULL;
        }

        PyList_SET_ITEM(to_merge, i, parentMRO);
    }

    bases_aslist = PySequence_List(bases);
    if (bases_aslist == NULL) {
        Py_DECREF(to_merge);
        return NULL;
    }
    /* This is just a basic sanity check. */
    if (check_duplicates(bases_aslist) < 0) {
        Py_DECREF(to_merge);
        Py_DECREF(bases_aslist);
        return NULL;
    }
    PyList_SET_ITEM(to_merge, n, bases_aslist);

    result = Py_BuildValue("[O]", (PyObject *)type);
    if (result == NULL) {
        Py_DECREF(to_merge);
        return NULL;
    }

    ok = pmerge(result, to_merge);
    Py_DECREF(to_merge);
    if (ok < 0) {
        Py_DECREF(result);
        return NULL;
    }

    return result;
}

static PyObject *
mro_external(PyObject *self)
{
    PyTypeObject *type = (PyTypeObject *)self;

    return mro_implementation(type);
}

static int
mro_internal(PyTypeObject *type)
{
    PyObject *mro, *result, *tuple;
    int checkit = 0;

    if (Py_TYPE(type) == &PyType_Type) {
        result = mro_implementation(type);
    }
    else {
        _Py_IDENTIFIER(mro);
        checkit = 1;
        mro = lookup_method((PyObject *)type, &PyId_mro);
        if (mro == NULL)
            return -1;
        result = PyObject_CallObject(mro, NULL);
        Py_DECREF(mro);
    }
    if (result == NULL)
        return -1;
    tuple = PySequence_Tuple(result);
    Py_DECREF(result);
    if (tuple == NULL)
        return -1;
    if (checkit) {
        Py_ssize_t i, len;
        PyObject *cls;
        PyTypeObject *solid;

        solid = solid_base(type);

        len = PyTuple_GET_SIZE(tuple);

        for (i = 0; i < len; i++) {
            PyTypeObject *t;
            cls = PyTuple_GET_ITEM(tuple, i);
            if (!PyType_Check(cls)) {
                PyErr_Format(PyExc_TypeError,
                 "mro() returned a non-class ('%.500s')",
                                 Py_TYPE(cls)->tp_name);
                Py_DECREF(tuple);
                return -1;
            }
            t = (PyTypeObject*)cls;
            if (!PyType_IsSubtype(solid, solid_base(t))) {
                PyErr_Format(PyExc_TypeError,
             "mro() returned base with unsuitable layout ('%.500s')",
                                     t->tp_name);
                        Py_DECREF(tuple);
                        return -1;
            }
        }
    }
    type->tp_mro = tuple;

    type_mro_modified(type, type->tp_mro);
    /* corner case: the super class might have been hidden
       from the custom MRO */
    type_mro_modified(type, type->tp_bases);

    PyType_Modified(type);

    return 0;
}


/* Calculate the best base amongst multiple base classes.
   This is the first one that's on the path to the "solid base". */

static PyTypeObject *
best_base(PyObject *bases)
{
    Py_ssize_t i, n;
    PyTypeObject *base, *winner, *candidate, *base_i;
    PyObject *base_proto;

    assert(PyTuple_Check(bases));
    n = PyTuple_GET_SIZE(bases);
    assert(n > 0);
    base = NULL;
    winner = NULL;
    for (i = 0; i < n; i++) {
        base_proto = PyTuple_GET_ITEM(bases, i);
        if (!PyType_Check(base_proto)) {
            PyErr_SetString(
                PyExc_TypeError,
                "bases must be types");
            return NULL;
        }
        base_i = (PyTypeObject *)base_proto;
        if (base_i->tp_dict == NULL) {
            if (PyType_Ready(base_i) < 0)
                return NULL;
        }
        candidate = solid_base(base_i);
        if (winner == NULL) {
            winner = candidate;
            base = base_i;
        }
        else if (PyType_IsSubtype(winner, candidate))
            ;
        else if (PyType_IsSubtype(candidate, winner)) {
            winner = candidate;
            base = base_i;
        }
        else {
            PyErr_SetString(
                PyExc_TypeError,
                "multiple bases have "
                "instance lay-out conflict");
            return NULL;
        }
    }
    assert (base != NULL);

    return base;
}

static int
extra_ivars(PyTypeObject *type, PyTypeObject *base)
{
    size_t t_size = type->tp_basicsize;
    size_t b_size = base->tp_basicsize;

    assert(t_size >= b_size); /* Else type smaller than base! */
    if (type->tp_itemsize || base->tp_itemsize) {
        /* If itemsize is involved, stricter rules */
        return t_size != b_size ||
            type->tp_itemsize != base->tp_itemsize;
    }
    if (type->tp_weaklistoffset && base->tp_weaklistoffset == 0 &&
        type->tp_weaklistoffset + sizeof(PyObject *) == t_size &&
        type->tp_flags & Py_TPFLAGS_HEAPTYPE)
        t_size -= sizeof(PyObject *);
    if (type->tp_dictoffset && base->tp_dictoffset == 0 &&
        type->tp_dictoffset + sizeof(PyObject *) == t_size &&
        type->tp_flags & Py_TPFLAGS_HEAPTYPE)
        t_size -= sizeof(PyObject *);

    return t_size != b_size;
}

static PyTypeObject *
solid_base(PyTypeObject *type)
{
    PyTypeObject *base;

    if (type->tp_base)
        base = solid_base(type->tp_base);
    else
        base = &PyBaseObject_Type;
    if (extra_ivars(type, base))
        return type;
    else
        return base;
}

static void object_dealloc(PyObject *);
static int object_init(PyObject *, PyObject *, PyObject *);
static int update_slot(PyTypeObject *, PyObject *);
static void fixup_slot_dispatchers(PyTypeObject *);

/*
 * Helpers for  __dict__ descriptor.  We don't want to expose the dicts
 * inherited from various builtin types.  The builtin base usually provides
 * its own __dict__ descriptor, so we use that when we can.
 */
static PyTypeObject *
get_builtin_base_with_dict(PyTypeObject *type)
{
    while (type->tp_base != NULL) {
        if (type->tp_dictoffset != 0 &&
            !(type->tp_flags & Py_TPFLAGS_HEAPTYPE))
            return type;
        type = type->tp_base;
    }
    return NULL;
}

static PyObject *
get_dict_descriptor(PyTypeObject *type)
{
    PyObject *descr;

    descr = _PyType_LookupId(type, &PyId___dict__);
    if (descr == NULL || !PyDescr_IsData(descr))
        return NULL;

    return descr;
}

static void
raise_dict_descr_error(PyObject *obj)
{
    PyErr_Format(PyExc_TypeError,
                 "this __dict__ descriptor does not support "
                 "'%.200s' objects", Py_TYPE(obj)->tp_name);
}

static PyObject *
subtype_dict(PyObject *obj, void *context)
{
    PyTypeObject *base;

    base = get_builtin_base_with_dict(Py_TYPE(obj));
    if (base != NULL) {
        descrgetfunc func;
        PyObject *descr = get_dict_descriptor(base);
        if (descr == NULL) {
            raise_dict_descr_error(obj);
            return NULL;
        }
        func = Py_TYPE(descr)->tp_descr_get;
        if (func == NULL) {
            raise_dict_descr_error(obj);
            return NULL;
        }
        return func(descr, obj, (PyObject *)(Py_TYPE(obj)));
    }
    return PyObject_GenericGetDict(obj, context);
}

static int
subtype_setdict(PyObject *obj, PyObject *value, void *context)
{
    PyObject *dict, **dictptr;
    PyTypeObject *base;

    base = get_builtin_base_with_dict(Py_TYPE(obj));
    if (base != NULL) {
        descrsetfunc func;
        PyObject *descr = get_dict_descriptor(base);
        if (descr == NULL) {
            raise_dict_descr_error(obj);
            return -1;
        }
        func = Py_TYPE(descr)->tp_descr_set;
        if (func == NULL) {
            raise_dict_descr_error(obj);
            return -1;
        }
        return func(descr, obj, value);
    }
    /* Almost like PyObject_GenericSetDict, but allow __dict__ to be deleted. */
    dictptr = _PyObject_GetDictPtr(obj);
    if (dictptr == NULL) {
        PyErr_SetString(PyExc_AttributeError,
                        "This object has no __dict__");
        return -1;
    }
    if (value != NULL && !PyDict_Check(value)) {
        PyErr_Format(PyExc_TypeError,
                     "__dict__ must be set to a dictionary, "
                     "not a '%.200s'", Py_TYPE(value)->tp_name);
        return -1;
    }
    dict = *dictptr;
    Py_XINCREF(value);
    *dictptr = value;
    Py_XDECREF(dict);
    return 0;
}

static PyObject *
subtype_getweakref(PyObject *obj, void *context)
{
    PyObject **weaklistptr;
    PyObject *result;

    if (Py_TYPE(obj)->tp_weaklistoffset == 0) {
        PyErr_SetString(PyExc_AttributeError,
                        "This object has no __weakref__");
        return NULL;
    }
    assert(Py_TYPE(obj)->tp_weaklistoffset > 0);
    assert(Py_TYPE(obj)->tp_weaklistoffset + sizeof(PyObject *) <=
           (size_t)(Py_TYPE(obj)->tp_basicsize));
    weaklistptr = (PyObject **)
        ((char *)obj + Py_TYPE(obj)->tp_weaklistoffset);
    if (*weaklistptr == NULL)
        result = Py_None;
    else
        result = *weaklistptr;
    Py_INCREF(result);
    return result;
}

/* Three variants on the subtype_getsets list. */

static PyGetSetDef subtype_getsets_full[] = {
    {"__dict__", subtype_dict, subtype_setdict,
     PyDoc_STR("dictionary for instance variables (if defined)")},
    {"__weakref__", subtype_getweakref, NULL,
     PyDoc_STR("list of weak references to the object (if defined)")},
    {0}
};

static PyGetSetDef subtype_getsets_dict_only[] = {
    {"__dict__", subtype_dict, subtype_setdict,
     PyDoc_STR("dictionary for instance variables (if defined)")},
    {0}
};

static PyGetSetDef subtype_getsets_weakref_only[] = {
    {"__weakref__", subtype_getweakref, NULL,
     PyDoc_STR("list of weak references to the object (if defined)")},
    {0}
};

static int
valid_identifier(PyObject *s)
{
    if (!PyUnicode_Check(s)) {
        PyErr_Format(PyExc_TypeError,
                     "__slots__ items must be strings, not '%.200s'",
                     Py_TYPE(s)->tp_name);
        return 0;
    }
    if (!PyUnicode_IsIdentifier(s)) {
        PyErr_SetString(PyExc_TypeError,
                        "__slots__ must be identifiers");
        return 0;
    }
    return 1;
}

/* Forward */
static int
object_init(PyObject *self, PyObject *args, PyObject *kwds);

static int
type_init(PyObject *cls, PyObject *args, PyObject *kwds)
{
    int res;

    assert(args != NULL && PyTuple_Check(args));
    assert(kwds == NULL || PyDict_Check(kwds));

    if (kwds != NULL && PyDict_Check(kwds) && PyDict_Size(kwds) != 0) {
        PyErr_SetString(PyExc_TypeError,
                        "type.__init__() takes no keyword arguments");
        return -1;
    }

    if (args != NULL && PyTuple_Check(args) &&
        (PyTuple_GET_SIZE(args) != 1 && PyTuple_GET_SIZE(args) != 3)) {
        PyErr_SetString(PyExc_TypeError,
                        "type.__init__() takes 1 or 3 arguments");
        return -1;
    }

    /* Call object.__init__(self) now. */
    /* XXX Could call super(type, cls).__init__() but what's the point? */
    args = PyTuple_GetSlice(args, 0, 0);
    res = object_init(cls, args, NULL);
    Py_DECREF(args);
    return res;
}

long
PyType_GetFlags(PyTypeObject *type)
{
    return type->tp_flags;
}

/* Determine the most derived metatype. */
PyTypeObject *
_PyType_CalculateMetaclass(PyTypeObject *metatype, PyObject *bases)
{
    Py_ssize_t i, nbases;
    PyTypeObject *winner;
    PyObject *tmp;
    PyTypeObject *tmptype;

    /* Determine the proper metatype to deal with this,
       and check for metatype conflicts while we're at it.
       Note that if some other metatype wins to contract,
       it's possible that its instances are not types. */

    nbases = PyTuple_GET_SIZE(bases);
    winner = metatype;
    for (i = 0; i < nbases; i++) {
        tmp = PyTuple_GET_ITEM(bases, i);
        tmptype = Py_TYPE(tmp);
        if (PyType_IsSubtype(winner, tmptype))
            continue;
        if (PyType_IsSubtype(tmptype, winner)) {
            winner = tmptype;
            continue;
        }
        /* else: */
        PyErr_SetString(PyExc_TypeError,
                        "metaclass conflict: "
                        "the metaclass of a derived class "
                        "must be a (non-strict) subclass "
                        "of the metaclasses of all its bases");
        return NULL;
    }
    return winner;
}

static PyObject *
type_new(PyTypeObject *metatype, PyObject *args, PyObject *kwds)
{
    PyObject *name, *bases = NULL, *orig_dict, *dict = NULL;
    static char *kwlist[] = {"name", "bases", "dict", 0};
    PyObject *qualname, *slots = NULL, *tmp, *newslots;
    PyTypeObject *type = NULL, *base, *tmptype, *winner;
    PyHeapTypeObject *et;
    PyMemberDef *mp;
    Py_ssize_t i, nbases, nslots, slotoffset, add_dict, add_weak;
    int j, may_add_dict, may_add_weak;
    _Py_IDENTIFIER(__qualname__);
    _Py_IDENTIFIER(__slots__);

    assert(args != NULL && PyTuple_Check(args));
    assert(kwds == NULL || PyDict_Check(kwds));

    /* Special case: type(x) should return x->ob_type */
    {
        const Py_ssize_t nargs = PyTuple_GET_SIZE(args);
        const Py_ssize_t nkwds = kwds == NULL ? 0 : PyDict_Size(kwds);

        if (PyType_CheckExact(metatype) && nargs == 1 && nkwds == 0) {
            PyObject *x = PyTuple_GET_ITEM(args, 0);
            Py_INCREF(Py_TYPE(x));
            return (PyObject *) Py_TYPE(x);
        }

        /* SF bug 475327 -- if that didn't trigger, we need 3
           arguments. but PyArg_ParseTupleAndKeywords below may give
           a msg saying type() needs exactly 3. */
        if (nargs + nkwds != 3) {
            PyErr_SetString(PyExc_TypeError,
                            "type() takes 1 or 3 arguments");
            return NULL;
        }
    }

    /* Check arguments: (name, bases, dict) */
    if (!PyArg_ParseTupleAndKeywords(args, kwds, "UO!O!:type", kwlist,
                                     &name,
                                     &PyTuple_Type, &bases,
                                     &PyDict_Type, &orig_dict))
        return NULL;

    /* Determine the proper metatype to deal with this: */
    winner = _PyType_CalculateMetaclass(metatype, bases);
    if (winner == NULL) {
        return NULL;
    }

    if (winner != metatype) {
        if (winner->tp_new != type_new) /* Pass it to the winner */
            return winner->tp_new(winner, args, kwds);
        metatype = winner;
    }

    /* Adjust for empty tuple bases */
    nbases = PyTuple_GET_SIZE(bases);
    if (nbases == 0) {
        bases = PyTuple_Pack(1, &PyBaseObject_Type);
        if (bases == NULL)
            goto error;
        nbases = 1;
    }
    else
        Py_INCREF(bases);

    /* Calculate best base, and check that all bases are type objects */
    base = best_base(bases);
    if (base == NULL) {
        goto error;
    }
    if (!PyType_HasFeature(base, Py_TPFLAGS_BASETYPE)) {
        PyErr_Format(PyExc_TypeError,
                     "type '%.100s' is not an acceptable base type",
                     base->tp_name);
        goto error;
    }

    dict = PyDict_Copy(orig_dict);
    if (dict == NULL)
        goto error;

    /* Check for a __slots__ sequence variable in dict, and count it */
    slots = _PyDict_GetItemId(dict, &PyId___slots__);
    nslots = 0;
    add_dict = 0;
    add_weak = 0;
    may_add_dict = base->tp_dictoffset == 0;
    may_add_weak = base->tp_weaklistoffset == 0 && base->tp_itemsize == 0;
    if (slots == NULL) {
        if (may_add_dict) {
            add_dict++;
        }
        if (may_add_weak) {
            add_weak++;
        }
    }
    else {
        /* Have slots */

        /* Make it into a tuple */
        if (PyUnicode_Check(slots))
            slots = PyTuple_Pack(1, slots);
        else
            slots = PySequence_Tuple(slots);
        if (slots == NULL)
            goto error;
        assert(PyTuple_Check(slots));

        /* Are slots allowed? */
        nslots = PyTuple_GET_SIZE(slots);
        if (nslots > 0 && base->tp_itemsize != 0) {
            PyErr_Format(PyExc_TypeError,
                         "nonempty __slots__ "
                         "not supported for subtype of '%s'",
                         base->tp_name);
            goto error;
        }

        /* Check for valid slot names and two special cases */
        for (i = 0; i < nslots; i++) {
            PyObject *tmp = PyTuple_GET_ITEM(slots, i);
            if (!valid_identifier(tmp))
                goto error;
            assert(PyUnicode_Check(tmp));
            if (PyUnicode_CompareWithASCIIString(tmp, "__dict__") == 0) {
                if (!may_add_dict || add_dict) {
                    PyErr_SetString(PyExc_TypeError,
                        "__dict__ slot disallowed: "
                        "we already got one");
                    goto error;
                }
                add_dict++;
            }
            if (PyUnicode_CompareWithASCIIString(tmp, "__weakref__") == 0) {
                if (!may_add_weak || add_weak) {
                    PyErr_SetString(PyExc_TypeError,
                        "__weakref__ slot disallowed: "
                        "either we already got one, "
                        "or __itemsize__ != 0");
                    goto error;
                }
                add_weak++;
            }
        }

        /* Copy slots into a list, mangle names and sort them.
           Sorted names are needed for __class__ assignment.
           Convert them back to tuple at the end.
        */
        newslots = PyList_New(nslots - add_dict - add_weak);
        if (newslots == NULL)
            goto error;
        for (i = j = 0; i < nslots; i++) {
            tmp = PyTuple_GET_ITEM(slots, i);
            if ((add_dict &&
                 PyUnicode_CompareWithASCIIString(tmp, "__dict__") == 0) ||
                (add_weak &&
                 PyUnicode_CompareWithASCIIString(tmp, "__weakref__") == 0))
                continue;
            tmp =_Py_Mangle(name, tmp);
            if (!tmp) {
                Py_DECREF(newslots);
                goto error;
            }
            PyList_SET_ITEM(newslots, j, tmp);
            if (PyDict_GetItem(dict, tmp)) {
                PyErr_Format(PyExc_ValueError,
                             "%R in __slots__ conflicts with class variable",
                             tmp);
                Py_DECREF(newslots);
                goto error;
            }
            j++;
        }
        assert(j == nslots - add_dict - add_weak);
        nslots = j;
        Py_CLEAR(slots);
        if (PyList_Sort(newslots) == -1) {
            Py_DECREF(newslots);
            goto error;
        }
        slots = PyList_AsTuple(newslots);
        Py_DECREF(newslots);
        if (slots == NULL)
            goto error;

        /* Secondary bases may provide weakrefs or dict */
        if (nbases > 1 &&
            ((may_add_dict && !add_dict) ||
             (may_add_weak && !add_weak))) {
            for (i = 0; i < nbases; i++) {
                tmp = PyTuple_GET_ITEM(bases, i);
                if (tmp == (PyObject *)base)
                    continue; /* Skip primary base */
                assert(PyType_Check(tmp));
                tmptype = (PyTypeObject *)tmp;
                if (may_add_dict && !add_dict &&
                    tmptype->tp_dictoffset != 0)
                    add_dict++;
                if (may_add_weak && !add_weak &&
                    tmptype->tp_weaklistoffset != 0)
                    add_weak++;
                if (may_add_dict && !add_dict)
                    continue;
                if (may_add_weak && !add_weak)
                    continue;
                /* Nothing more to check */
                break;
            }
        }
    }

    /* Allocate the type object */
    type = (PyTypeObject *)metatype->tp_alloc(metatype, nslots);
    if (type == NULL)
        goto error;

    /* Keep name and slots alive in the extended type object */
    et = (PyHeapTypeObject *)type;
    Py_INCREF(name);
    et->ht_name = name;
    et->ht_slots = slots;
    slots = NULL;

    /* Initialize tp_flags */
    type->tp_flags = Py_TPFLAGS_DEFAULT | Py_TPFLAGS_HEAPTYPE |
        Py_TPFLAGS_BASETYPE;
    if (base->tp_flags & Py_TPFLAGS_HAVE_GC)
        type->tp_flags |= Py_TPFLAGS_HAVE_GC;

    /* Initialize essential fields */
    type->tp_as_number = &et->as_number;
    type->tp_as_sequence = &et->as_sequence;
    type->tp_as_mapping = &et->as_mapping;
    type->tp_as_buffer = &et->as_buffer;
    type->tp_name = _PyUnicode_AsString(name);
    if (!type->tp_name)
        goto error;

    /* Set tp_base and tp_bases */
    type->tp_bases = bases;
    bases = NULL;
    Py_INCREF(base);
    type->tp_base = base;

    /* Initialize tp_dict from passed-in dict */
    Py_INCREF(dict);
    type->tp_dict = dict;

    /* Set __module__ in the dict */
    if (_PyDict_GetItemId(dict, &PyId___module__) == NULL) {
        tmp = PyEval_GetGlobals();
        if (tmp != NULL) {
            tmp = _PyDict_GetItemId(tmp, &PyId___name__);
            if (tmp != NULL) {
                if (_PyDict_SetItemId(dict, &PyId___module__,
                                      tmp) < 0)
                    goto error;
            }
        }
    }

    /* Set ht_qualname to dict['__qualname__'] if available, else to
       __name__.  The __qualname__ accessor will look for ht_qualname.
    */
    qualname = _PyDict_GetItemId(dict, &PyId___qualname__);
    if (qualname != NULL) {
        if (!PyUnicode_Check(qualname)) {
            PyErr_Format(PyExc_TypeError,
                         "type __qualname__ must be a str, not %s",
                         Py_TYPE(qualname)->tp_name);
            goto error;
        }
    }
    else {
        qualname = et->ht_name;
    }
    Py_INCREF(qualname);
    et->ht_qualname = qualname;

    /* Set tp_doc to a copy of dict['__doc__'], if the latter is there
       and is a string.  The __doc__ accessor will first look for tp_doc;
       if that fails, it will still look into __dict__.
    */
    {
        PyObject *doc = _PyDict_GetItemId(dict, &PyId___doc__);
        if (doc != NULL && PyUnicode_Check(doc)) {
            Py_ssize_t len;
            char *doc_str;
            char *tp_doc;

            doc_str = _PyUnicode_AsString(doc);
            if (doc_str == NULL)
                goto error;
            /* Silently truncate the docstring if it contains null bytes. */
            len = strlen(doc_str);
            tp_doc = (char *)PyObject_MALLOC(len + 1);
            if (tp_doc == NULL)
                goto error;
            memcpy(tp_doc, doc_str, len + 1);
            type->tp_doc = tp_doc;
        }
    }

    /* Special-case __new__: if it's a plain function,
       make it a static function */
    tmp = _PyDict_GetItemId(dict, &PyId___new__);
    if (tmp != NULL && PyFunction_Check(tmp)) {
        tmp = PyStaticMethod_New(tmp);
        if (tmp == NULL)
            goto error;
        if (_PyDict_SetItemId(dict, &PyId___new__, tmp) < 0)
            goto error;
        Py_DECREF(tmp);
    }

    /* Add descriptors for custom slots from __slots__, or for __dict__ */
    mp = PyHeapType_GET_MEMBERS(et);
    slotoffset = base->tp_basicsize;
    if (et->ht_slots != NULL) {
        for (i = 0; i < nslots; i++, mp++) {
            mp->name = _PyUnicode_AsString(
                PyTuple_GET_ITEM(et->ht_slots, i));
            if (mp->name == NULL)
                goto error;
            mp->type = T_OBJECT_EX;
            mp->offset = slotoffset;

            /* __dict__ and __weakref__ are already filtered out */
            assert(strcmp(mp->name, "__dict__") != 0);
            assert(strcmp(mp->name, "__weakref__") != 0);

            slotoffset += sizeof(PyObject *);
        }
    }
    if (add_dict) {
        if (base->tp_itemsize)
            type->tp_dictoffset = -(long)sizeof(PyObject *);
        else
            type->tp_dictoffset = slotoffset;
        slotoffset += sizeof(PyObject *);
    }
    if (type->tp_dictoffset) {
        et->ht_cached_keys = _PyDict_NewKeysForClass();
    }
    if (add_weak) {
        assert(!base->tp_itemsize);
        type->tp_weaklistoffset = slotoffset;
        slotoffset += sizeof(PyObject *);
    }
    type->tp_basicsize = slotoffset;
    type->tp_itemsize = base->tp_itemsize;
    type->tp_members = PyHeapType_GET_MEMBERS(et);

    if (type->tp_weaklistoffset && type->tp_dictoffset)
        type->tp_getset = subtype_getsets_full;
    else if (type->tp_weaklistoffset && !type->tp_dictoffset)
        type->tp_getset = subtype_getsets_weakref_only;
    else if (!type->tp_weaklistoffset && type->tp_dictoffset)
        type->tp_getset = subtype_getsets_dict_only;
    else
        type->tp_getset = NULL;

    /* Special case some slots */
    if (type->tp_dictoffset != 0 || nslots > 0) {
        if (base->tp_getattr == NULL && base->tp_getattro == NULL)
            type->tp_getattro = PyObject_GenericGetAttr;
        if (base->tp_setattr == NULL && base->tp_setattro == NULL)
            type->tp_setattro = PyObject_GenericSetAttr;
    }
    type->tp_dealloc = subtype_dealloc;

    /* Enable GC unless there are really no instance variables possible */
    if (!(type->tp_basicsize == sizeof(PyObject) &&
          type->tp_itemsize == 0))
        type->tp_flags |= Py_TPFLAGS_HAVE_GC;

    /* Always override allocation strategy to use regular heap */
    type->tp_alloc = PyType_GenericAlloc;
    if (type->tp_flags & Py_TPFLAGS_HAVE_GC) {
        type->tp_free = PyObject_GC_Del;
        type->tp_traverse = subtype_traverse;
        type->tp_clear = subtype_clear;
    }
    else
        type->tp_free = PyObject_Del;

    /* Initialize the rest */
    if (PyType_Ready(type) < 0)
        goto error;

    /* Put the proper slots in place */
    fixup_slot_dispatchers(type);

    Py_DECREF(dict);
    return (PyObject *)type;

error:
    Py_XDECREF(dict);
    Py_XDECREF(bases);
    Py_XDECREF(slots);
    Py_XDECREF(type);
    return NULL;
}

static short slotoffsets[] = {
    -1, /* invalid slot */
#include "typeslots.inc"
};

PyObject *
PyType_FromSpec(PyType_Spec *spec)
{
    PyHeapTypeObject *res = (PyHeapTypeObject*)PyType_GenericAlloc(&PyType_Type, 0);
    char *res_start = (char*)res;
    PyType_Slot *slot;

    if (res == NULL)
      return NULL;
    res->ht_name = PyUnicode_FromString(spec->name);
    if (!res->ht_name)
        goto fail;
<<<<<<< HEAD
    res->ht_qualname = res->ht_name;
    Py_INCREF(res->ht_qualname);
=======
>>>>>>> a1433fed
    res->ht_type.tp_name = _PyUnicode_AsString(res->ht_name);
    if (!res->ht_type.tp_name)
        goto fail;

    res->ht_type.tp_basicsize = spec->basicsize;
    res->ht_type.tp_itemsize = spec->itemsize;
    res->ht_type.tp_flags = spec->flags | Py_TPFLAGS_HEAPTYPE;

    for (slot = spec->slots; slot->slot; slot++) {
<<<<<<< HEAD
        if (slot->slot >= Py_ARRAY_LENGTH(slotoffsets)) {
=======
        if (slot->slot >= sizeof(slotoffsets)/sizeof(slotoffsets[0])) {
>>>>>>> a1433fed
            PyErr_SetString(PyExc_RuntimeError, "invalid slot offset");
            goto fail;
        }
        *(void**)(res_start + slotoffsets[slot->slot]) = slot->pfunc;

        /* need to make a copy of the docstring slot, which usually
           points to a static string literal */
        if (slot->slot == Py_tp_doc) {
            size_t len = strlen(slot->pfunc)+1;
            char *tp_doc = PyObject_MALLOC(len);
            if (tp_doc == NULL)
                goto fail;
            memcpy(tp_doc, slot->pfunc, len);
            res->ht_type.tp_doc = tp_doc;
        }
    }
    if (res->ht_type.tp_dictoffset) {
        res->ht_cached_keys = _PyDict_NewKeysForClass();
    }

    if (PyType_Ready(&res->ht_type) < 0)
        goto fail;

    return (PyObject*)res;

 fail:
    Py_DECREF(res);
    return NULL;
}


/* Internal API to look for a name through the MRO.
   This returns a borrowed reference, and doesn't set an exception! */
PyObject *
_PyType_Lookup(PyTypeObject *type, PyObject *name)
{
    Py_ssize_t i, n;
    PyObject *mro, *res, *base, *dict;
    unsigned int h;

    if (MCACHE_CACHEABLE_NAME(name) &&
        PyType_HasFeature(type, Py_TPFLAGS_VALID_VERSION_TAG)) {
        /* fast path */
        h = MCACHE_HASH_METHOD(type, name);
        if (method_cache[h].version == type->tp_version_tag &&
            method_cache[h].name == name)
            return method_cache[h].value;
    }

    /* Look in tp_dict of types in MRO */
    mro = type->tp_mro;

    /* If mro is NULL, the type is either not yet initialized
       by PyType_Ready(), or already cleared by type_clear().
       Either way the safest thing to do is to return NULL. */
    if (mro == NULL)
        return NULL;

    res = NULL;
    /* keep a strong reference to mro because type->tp_mro can be replaced
       during PyDict_GetItem(dict, name)  */
    Py_INCREF(mro);
    assert(PyTuple_Check(mro));
    n = PyTuple_GET_SIZE(mro);
    for (i = 0; i < n; i++) {
        base = PyTuple_GET_ITEM(mro, i);
        assert(PyType_Check(base));
        dict = ((PyTypeObject *)base)->tp_dict;
        assert(dict && PyDict_Check(dict));
        res = PyDict_GetItem(dict, name);
        if (res != NULL)
            break;
    }
    Py_DECREF(mro);

    if (MCACHE_CACHEABLE_NAME(name) && assign_version_tag(type)) {
        h = MCACHE_HASH_METHOD(type, name);
        method_cache[h].version = type->tp_version_tag;
        method_cache[h].value = res;  /* borrowed */
        Py_INCREF(name);
        Py_DECREF(method_cache[h].name);
        method_cache[h].name = name;
    }
    return res;
}

static PyObject *
_PyType_LookupId(PyTypeObject *type, struct _Py_Identifier *name)
{
    PyObject *oname;
    oname = _PyUnicode_FromId(name);   /* borrowed */
    if (oname == NULL)
        return NULL;
    return _PyType_Lookup(type, oname);
}

/* This is similar to PyObject_GenericGetAttr(),
   but uses _PyType_Lookup() instead of just looking in type->tp_dict. */
static PyObject *
type_getattro(PyTypeObject *type, PyObject *name)
{
    PyTypeObject *metatype = Py_TYPE(type);
    PyObject *meta_attribute, *attribute;
    descrgetfunc meta_get;

    if (!PyUnicode_Check(name)) {
        PyErr_Format(PyExc_TypeError,
                     "attribute name must be string, not '%.200s'",
                     name->ob_type->tp_name);
        return NULL;
    }

    /* Initialize this type (we'll assume the metatype is initialized) */
    if (type->tp_dict == NULL) {
        if (PyType_Ready(type) < 0)
            return NULL;
    }

    /* No readable descriptor found yet */
    meta_get = NULL;

    /* Look for the attribute in the metatype */
    meta_attribute = _PyType_Lookup(metatype, name);

    if (meta_attribute != NULL) {
        meta_get = Py_TYPE(meta_attribute)->tp_descr_get;

        if (meta_get != NULL && PyDescr_IsData(meta_attribute)) {
            /* Data descriptors implement tp_descr_set to intercept
             * writes. Assume the attribute is not overridden in
             * type's tp_dict (and bases): call the descriptor now.
             */
            return meta_get(meta_attribute, (PyObject *)type,
                            (PyObject *)metatype);
        }
        Py_INCREF(meta_attribute);
    }

    /* No data descriptor found on metatype. Look in tp_dict of this
     * type and its bases */
    attribute = _PyType_Lookup(type, name);
    if (attribute != NULL) {
        /* Implement descriptor functionality, if any */
        descrgetfunc local_get = Py_TYPE(attribute)->tp_descr_get;

        Py_XDECREF(meta_attribute);

        if (local_get != NULL) {
            /* NULL 2nd argument indicates the descriptor was
             * found on the target object itself (or a base)  */
            return local_get(attribute, (PyObject *)NULL,
                             (PyObject *)type);
        }

        Py_INCREF(attribute);
        return attribute;
    }

    /* No attribute found in local __dict__ (or bases): use the
     * descriptor from the metatype, if any */
    if (meta_get != NULL) {
        PyObject *res;
        res = meta_get(meta_attribute, (PyObject *)type,
                       (PyObject *)metatype);
        Py_DECREF(meta_attribute);
        return res;
    }

    /* If an ordinary attribute was found on the metatype, return it now */
    if (meta_attribute != NULL) {
        return meta_attribute;
    }

    /* Give up */
    PyErr_Format(PyExc_AttributeError,
                 "type object '%.50s' has no attribute '%U'",
                 type->tp_name, name);
    return NULL;
}

static int
type_setattro(PyTypeObject *type, PyObject *name, PyObject *value)
{
    if (!(type->tp_flags & Py_TPFLAGS_HEAPTYPE)) {
        PyErr_Format(
            PyExc_TypeError,
            "can't set attributes of built-in/extension type '%s'",
            type->tp_name);
        return -1;
    }
    if (PyObject_GenericSetAttr((PyObject *)type, name, value) < 0)
        return -1;
    return update_slot(type, name);
}

extern void
_PyDictKeys_DecRef(PyDictKeysObject *keys);

static void
type_dealloc(PyTypeObject *type)
{
    PyHeapTypeObject *et;

    /* Assert this is a heap-allocated type object */
    assert(type->tp_flags & Py_TPFLAGS_HEAPTYPE);
    _PyObject_GC_UNTRACK(type);
    PyObject_ClearWeakRefs((PyObject *)type);
    et = (PyHeapTypeObject *)type;
    Py_XDECREF(type->tp_base);
    Py_XDECREF(type->tp_dict);
    Py_XDECREF(type->tp_bases);
    Py_XDECREF(type->tp_mro);
    Py_XDECREF(type->tp_cache);
    Py_XDECREF(type->tp_subclasses);
    /* A type's tp_doc is heap allocated, unlike the tp_doc slots
     * of most other objects.  It's okay to cast it to char *.
     */
    PyObject_Free((char *)type->tp_doc);
    Py_XDECREF(et->ht_name);
    Py_XDECREF(et->ht_qualname);
    Py_XDECREF(et->ht_slots);
    if (et->ht_cached_keys)
        _PyDictKeys_DecRef(et->ht_cached_keys);
    Py_TYPE(type)->tp_free((PyObject *)type);
}

static PyObject *
type_subclasses(PyTypeObject *type, PyObject *args_ignored)
{
    PyObject *list, *raw, *ref;
    Py_ssize_t i, n;

    list = PyList_New(0);
    if (list == NULL)
        return NULL;
    raw = type->tp_subclasses;
    if (raw == NULL)
        return list;
    assert(PyList_Check(raw));
    n = PyList_GET_SIZE(raw);
    for (i = 0; i < n; i++) {
        ref = PyList_GET_ITEM(raw, i);
        assert(PyWeakref_CheckRef(ref));
        ref = PyWeakref_GET_OBJECT(ref);
        if (ref != Py_None) {
            if (PyList_Append(list, ref) < 0) {
                Py_DECREF(list);
                return NULL;
            }
        }
    }
    return list;
}

static PyObject *
type_prepare(PyObject *self, PyObject *args, PyObject *kwds)
{
    return PyDict_New();
}

/*
   Merge the __dict__ of aclass into dict, and recursively also all
   the __dict__s of aclass's base classes.  The order of merging isn't
   defined, as it's expected that only the final set of dict keys is
   interesting.
   Return 0 on success, -1 on error.
*/

static int
merge_class_dict(PyObject *dict, PyObject *aclass)
{
    PyObject *classdict;
    PyObject *bases;
    _Py_IDENTIFIER(__bases__);

    assert(PyDict_Check(dict));
    assert(aclass);

    /* Merge in the type's dict (if any). */
    classdict = _PyObject_GetAttrId(aclass, &PyId___dict__);
    if (classdict == NULL)
        PyErr_Clear();
    else {
        int status = PyDict_Update(dict, classdict);
        Py_DECREF(classdict);
        if (status < 0)
            return -1;
    }

    /* Recursively merge in the base types' (if any) dicts. */
    bases = _PyObject_GetAttrId(aclass, &PyId___bases__);
    if (bases == NULL)
        PyErr_Clear();
    else {
        /* We have no guarantee that bases is a real tuple */
        Py_ssize_t i, n;
        n = PySequence_Size(bases); /* This better be right */
        if (n < 0)
            PyErr_Clear();
        else {
            for (i = 0; i < n; i++) {
                int status;
                PyObject *base = PySequence_GetItem(bases, i);
                if (base == NULL) {
                    Py_DECREF(bases);
                    return -1;
                }
                status = merge_class_dict(dict, base);
                Py_DECREF(base);
                if (status < 0) {
                    Py_DECREF(bases);
                    return -1;
                }
            }
        }
        Py_DECREF(bases);
    }
    return 0;
}

/* __dir__ for type objects: returns __dict__ and __bases__.
   We deliberately don't suck up its __class__, as methods belonging to the
   metaclass would probably be more confusing than helpful.
*/
static PyObject *
type_dir(PyObject *self, PyObject *args)
{
    PyObject *result = NULL;
    PyObject *dict = PyDict_New();

    if (dict != NULL && merge_class_dict(dict, self) == 0)
        result = PyDict_Keys(dict);

    Py_XDECREF(dict);
    return result;
}

static PyObject*
type_sizeof(PyObject *self, PyObject *args_unused)
{
    Py_ssize_t size;
    PyTypeObject *type = (PyTypeObject*)self;
    if (type->tp_flags & Py_TPFLAGS_HEAPTYPE) {
        PyHeapTypeObject* et = (PyHeapTypeObject*)type;
        size = sizeof(PyHeapTypeObject);
        if (et->ht_cached_keys)
            size += _PyDict_KeysSize(et->ht_cached_keys);
    }
    else
        size = sizeof(PyTypeObject);
    return PyLong_FromSsize_t(size);
}

static PyMethodDef type_methods[] = {
    {"mro", (PyCFunction)mro_external, METH_NOARGS,
     PyDoc_STR("mro() -> list\nreturn a type's method resolution order")},
    {"__subclasses__", (PyCFunction)type_subclasses, METH_NOARGS,
     PyDoc_STR("__subclasses__() -> list of immediate subclasses")},
    {"__prepare__", (PyCFunction)type_prepare,
     METH_VARARGS | METH_KEYWORDS | METH_CLASS,
     PyDoc_STR("__prepare__() -> dict\n"
               "used to create the namespace for the class statement")},
    {"__instancecheck__", type___instancecheck__, METH_O,
     PyDoc_STR("__instancecheck__() -> bool\ncheck if an object is an instance")},
    {"__subclasscheck__", type___subclasscheck__, METH_O,
     PyDoc_STR("__subclasscheck__() -> bool\ncheck if a class is a subclass")},
    {"__dir__", type_dir, METH_NOARGS,
     PyDoc_STR("__dir__() -> list\nspecialized __dir__ implementation for types")},
    {"__sizeof__",      type_sizeof,       METH_NOARGS,
     "__sizeof__() -> int\nreturn memory consumption of the type object"},
    {0}
};

PyDoc_STRVAR(type_doc,
"type(object) -> the object's type\n"
"type(name, bases, dict) -> a new type");

static int
type_traverse(PyTypeObject *type, visitproc visit, void *arg)
{
    /* Because of type_is_gc(), the collector only calls this
       for heaptypes. */
    assert(type->tp_flags & Py_TPFLAGS_HEAPTYPE);

    Py_VISIT(type->tp_dict);
    Py_VISIT(type->tp_cache);
    Py_VISIT(type->tp_mro);
    Py_VISIT(type->tp_bases);
    Py_VISIT(type->tp_base);

    /* There's no need to visit type->tp_subclasses or
       ((PyHeapTypeObject *)type)->ht_slots, because they can't be involved
       in cycles; tp_subclasses is a list of weak references,
       and slots is a tuple of strings. */

    return 0;
}

static int
type_clear(PyTypeObject *type)
{
    PyDictKeysObject *cached_keys;
    /* Because of type_is_gc(), the collector only calls this
       for heaptypes. */
    assert(type->tp_flags & Py_TPFLAGS_HEAPTYPE);

    /* We need to invalidate the method cache carefully before clearing
       the dict, so that other objects caught in a reference cycle
       don't start calling destroyed methods.

       Otherwise, the only field we need to clear is tp_mro, which is
       part of a hard cycle (its first element is the class itself) that
       won't be broken otherwise (it's a tuple and tuples don't have a
       tp_clear handler).  None of the other fields need to be
       cleared, and here's why:

       tp_cache:
           Not used; if it were, it would be a dict.

       tp_bases, tp_base:
           If these are involved in a cycle, there must be at least
           one other, mutable object in the cycle, e.g. a base
           class's dict; the cycle will be broken that way.

       tp_subclasses:
           A list of weak references can't be part of a cycle; and
           lists have their own tp_clear.

       slots (in PyHeapTypeObject):
           A tuple of strings can't be part of a cycle.
    */

    PyType_Modified(type);
    cached_keys = ((PyHeapTypeObject *)type)->ht_cached_keys;
    if (cached_keys != NULL) {
        ((PyHeapTypeObject *)type)->ht_cached_keys = NULL;
        _PyDictKeys_DecRef(cached_keys);
    }
    if (type->tp_dict)
        PyDict_Clear(type->tp_dict);
    Py_CLEAR(type->tp_mro);

    return 0;
}

static int
type_is_gc(PyTypeObject *type)
{
    return type->tp_flags & Py_TPFLAGS_HEAPTYPE;
}

PyTypeObject PyType_Type = {
    PyVarObject_HEAD_INIT(&PyType_Type, 0)
    "type",                                     /* tp_name */
    sizeof(PyHeapTypeObject),                   /* tp_basicsize */
    sizeof(PyMemberDef),                        /* tp_itemsize */
    (destructor)type_dealloc,                   /* tp_dealloc */
    0,                                          /* tp_print */
    0,                                          /* tp_getattr */
    0,                                          /* tp_setattr */
    0,                                          /* tp_reserved */
    (reprfunc)type_repr,                        /* tp_repr */
    0,                                          /* tp_as_number */
    0,                                          /* tp_as_sequence */
    0,                                          /* tp_as_mapping */
    0,                                          /* tp_hash */
    (ternaryfunc)type_call,                     /* tp_call */
    0,                                          /* tp_str */
    (getattrofunc)type_getattro,                /* tp_getattro */
    (setattrofunc)type_setattro,                /* tp_setattro */
    0,                                          /* tp_as_buffer */
    Py_TPFLAGS_DEFAULT | Py_TPFLAGS_HAVE_GC |
        Py_TPFLAGS_BASETYPE | Py_TPFLAGS_TYPE_SUBCLASS,         /* tp_flags */
    type_doc,                                   /* tp_doc */
    (traverseproc)type_traverse,                /* tp_traverse */
    (inquiry)type_clear,                        /* tp_clear */
    0,                                          /* tp_richcompare */
    offsetof(PyTypeObject, tp_weaklist),        /* tp_weaklistoffset */
    0,                                          /* tp_iter */
    0,                                          /* tp_iternext */
    type_methods,                               /* tp_methods */
    type_members,                               /* tp_members */
    type_getsets,                               /* tp_getset */
    0,                                          /* tp_base */
    0,                                          /* tp_dict */
    0,                                          /* tp_descr_get */
    0,                                          /* tp_descr_set */
    offsetof(PyTypeObject, tp_dict),            /* tp_dictoffset */
    type_init,                                  /* tp_init */
    0,                                          /* tp_alloc */
    type_new,                                   /* tp_new */
    PyObject_GC_Del,                            /* tp_free */
    (inquiry)type_is_gc,                        /* tp_is_gc */
};


/* The base type of all types (eventually)... except itself. */

/* You may wonder why object.__new__() only complains about arguments
   when object.__init__() is not overridden, and vice versa.

   Consider the use cases:

   1. When neither is overridden, we want to hear complaints about
      excess (i.e., any) arguments, since their presence could
      indicate there's a bug.

   2. When defining an Immutable type, we are likely to override only
      __new__(), since __init__() is called too late to initialize an
      Immutable object.  Since __new__() defines the signature for the
      type, it would be a pain to have to override __init__() just to
      stop it from complaining about excess arguments.

   3. When defining a Mutable type, we are likely to override only
      __init__().  So here the converse reasoning applies: we don't
      want to have to override __new__() just to stop it from
      complaining.

   4. When __init__() is overridden, and the subclass __init__() calls
      object.__init__(), the latter should complain about excess
      arguments; ditto for __new__().

   Use cases 2 and 3 make it unattractive to unconditionally check for
   excess arguments.  The best solution that addresses all four use
   cases is as follows: __init__() complains about excess arguments
   unless __new__() is overridden and __init__() is not overridden
   (IOW, if __init__() is overridden or __new__() is not overridden);
   symmetrically, __new__() complains about excess arguments unless
   __init__() is overridden and __new__() is not overridden
   (IOW, if __new__() is overridden or __init__() is not overridden).

   However, for backwards compatibility, this breaks too much code.
   Therefore, in 2.6, we'll *warn* about excess arguments when both
   methods are overridden; for all other cases we'll use the above
   rules.

*/

/* Forward */
static PyObject *
object_new(PyTypeObject *type, PyObject *args, PyObject *kwds);

static int
excess_args(PyObject *args, PyObject *kwds)
{
    return PyTuple_GET_SIZE(args) ||
        (kwds && PyDict_Check(kwds) && PyDict_Size(kwds));
}

static int
object_init(PyObject *self, PyObject *args, PyObject *kwds)
{
    int err = 0;
    PyTypeObject *type = Py_TYPE(self);
    if (excess_args(args, kwds) &&
        (type->tp_new == object_new || type->tp_init != object_init)) {
        PyErr_SetString(PyExc_TypeError, "object.__init__() takes no parameters");
        err = -1;
    }
    return err;
}

static PyObject *
object_new(PyTypeObject *type, PyObject *args, PyObject *kwds)
{
    if (excess_args(args, kwds) &&
        (type->tp_init == object_init || type->tp_new != object_new)) {
        PyErr_SetString(PyExc_TypeError, "object.__new__() takes no parameters");
        return NULL;
    }

    if (type->tp_flags & Py_TPFLAGS_IS_ABSTRACT) {
        PyObject *abstract_methods = NULL;
        PyObject *builtins;
        PyObject *sorted;
        PyObject *sorted_methods = NULL;
        PyObject *joined = NULL;
        PyObject *comma;
        _Py_static_string(comma_id, ", ");
        _Py_IDENTIFIER(sorted);

        /* Compute ", ".join(sorted(type.__abstractmethods__))
           into joined. */
        abstract_methods = type_abstractmethods(type, NULL);
        if (abstract_methods == NULL)
            goto error;
        builtins = PyEval_GetBuiltins();
        if (builtins == NULL)
            goto error;
        sorted = _PyDict_GetItemId(builtins, &PyId_sorted);
        if (sorted == NULL)
            goto error;
        sorted_methods = PyObject_CallFunctionObjArgs(sorted,
                                                      abstract_methods,
                                                      NULL);
        if (sorted_methods == NULL)
            goto error;
        comma = _PyUnicode_FromId(&comma_id);
        if (comma == NULL)
            goto error;
        joined = PyUnicode_Join(comma, sorted_methods);
        if (joined == NULL)
            goto error;

        PyErr_Format(PyExc_TypeError,
                     "Can't instantiate abstract class %s "
                     "with abstract methods %U",
                     type->tp_name,
                     joined);
    error:
        Py_XDECREF(joined);
        Py_XDECREF(sorted_methods);
        Py_XDECREF(abstract_methods);
        return NULL;
    }
    return type->tp_alloc(type, 0);
}

static void
object_dealloc(PyObject *self)
{
    Py_TYPE(self)->tp_free(self);
}

static PyObject *
object_repr(PyObject *self)
{
    PyTypeObject *type;
    PyObject *mod, *name, *rtn;

    type = Py_TYPE(self);
    mod = type_module(type, NULL);
    if (mod == NULL)
        PyErr_Clear();
    else if (!PyUnicode_Check(mod)) {
        Py_DECREF(mod);
        mod = NULL;
    }
    name = type_qualname(type, NULL);
    if (name == NULL)
        return NULL;
    if (mod != NULL && PyUnicode_CompareWithASCIIString(mod, "builtins"))
        rtn = PyUnicode_FromFormat("<%U.%U object at %p>", mod, name, self);
    else
        rtn = PyUnicode_FromFormat("<%s object at %p>",
                                  type->tp_name, self);
    Py_XDECREF(mod);
    Py_DECREF(name);
    return rtn;
}

static PyObject *
object_str(PyObject *self)
{
    unaryfunc f;

    f = Py_TYPE(self)->tp_repr;
    if (f == NULL)
        f = object_repr;
    return f(self);
}

static PyObject *
object_richcompare(PyObject *self, PyObject *other, int op)
{
    PyObject *res;

    switch (op) {

    case Py_EQ:
        /* Return NotImplemented instead of False, so if two
           objects are compared, both get a chance at the
           comparison.  See issue #1393. */
        res = (self == other) ? Py_True : Py_NotImplemented;
        Py_INCREF(res);
        break;

    case Py_NE:
        /* By default, != returns the opposite of ==,
           unless the latter returns NotImplemented. */
        res = PyObject_RichCompare(self, other, Py_EQ);
        if (res != NULL && res != Py_NotImplemented) {
            int ok = PyObject_IsTrue(res);
            Py_DECREF(res);
            if (ok < 0)
                res = NULL;
            else {
                if (ok)
                    res = Py_False;
                else
                    res = Py_True;
                Py_INCREF(res);
            }
        }
        break;

    default:
        res = Py_NotImplemented;
        Py_INCREF(res);
        break;
    }

    return res;
}

static PyObject *
object_get_class(PyObject *self, void *closure)
{
    Py_INCREF(Py_TYPE(self));
    return (PyObject *)(Py_TYPE(self));
}

static int
equiv_structs(PyTypeObject *a, PyTypeObject *b)
{
    return a == b ||
           (a != NULL &&
        b != NULL &&
        a->tp_basicsize == b->tp_basicsize &&
        a->tp_itemsize == b->tp_itemsize &&
        a->tp_dictoffset == b->tp_dictoffset &&
        a->tp_weaklistoffset == b->tp_weaklistoffset &&
        ((a->tp_flags & Py_TPFLAGS_HAVE_GC) ==
         (b->tp_flags & Py_TPFLAGS_HAVE_GC)));
}

static int
same_slots_added(PyTypeObject *a, PyTypeObject *b)
{
    PyTypeObject *base = a->tp_base;
    Py_ssize_t size;
    PyObject *slots_a, *slots_b;

    assert(base == b->tp_base);
    size = base->tp_basicsize;
    if (a->tp_dictoffset == size && b->tp_dictoffset == size)
        size += sizeof(PyObject *);
    if (a->tp_weaklistoffset == size && b->tp_weaklistoffset == size)
        size += sizeof(PyObject *);

    /* Check slots compliance */
    slots_a = ((PyHeapTypeObject *)a)->ht_slots;
    slots_b = ((PyHeapTypeObject *)b)->ht_slots;
    if (slots_a && slots_b) {
        if (PyObject_RichCompareBool(slots_a, slots_b, Py_EQ) != 1)
            return 0;
        size += sizeof(PyObject *) * PyTuple_GET_SIZE(slots_a);
    }
    return size == a->tp_basicsize && size == b->tp_basicsize;
}

static int
compatible_for_assignment(PyTypeObject* oldto, PyTypeObject* newto, char* attr)
{
    PyTypeObject *newbase, *oldbase;

    if (newto->tp_dealloc != oldto->tp_dealloc ||
        newto->tp_free != oldto->tp_free)
    {
        PyErr_Format(PyExc_TypeError,
                     "%s assignment: "
                     "'%s' deallocator differs from '%s'",
                     attr,
                     newto->tp_name,
                     oldto->tp_name);
        return 0;
    }
    newbase = newto;
    oldbase = oldto;
    while (equiv_structs(newbase, newbase->tp_base))
        newbase = newbase->tp_base;
    while (equiv_structs(oldbase, oldbase->tp_base))
        oldbase = oldbase->tp_base;
    if (newbase != oldbase &&
        (newbase->tp_base != oldbase->tp_base ||
         !same_slots_added(newbase, oldbase))) {
        PyErr_Format(PyExc_TypeError,
                     "%s assignment: "
                     "'%s' object layout differs from '%s'",
                     attr,
                     newto->tp_name,
                     oldto->tp_name);
        return 0;
    }

    return 1;
}

static int
object_set_class(PyObject *self, PyObject *value, void *closure)
{
    PyTypeObject *oldto = Py_TYPE(self);
    PyTypeObject *newto;

    if (value == NULL) {
        PyErr_SetString(PyExc_TypeError,
                        "can't delete __class__ attribute");
        return -1;
    }
    if (!PyType_Check(value)) {
        PyErr_Format(PyExc_TypeError,
          "__class__ must be set to a class, not '%s' object",
          Py_TYPE(value)->tp_name);
        return -1;
    }
    newto = (PyTypeObject *)value;
    if (!(newto->tp_flags & Py_TPFLAGS_HEAPTYPE) ||
        !(oldto->tp_flags & Py_TPFLAGS_HEAPTYPE))
    {
        PyErr_Format(PyExc_TypeError,
                     "__class__ assignment: only for heap types");
        return -1;
    }
    if (compatible_for_assignment(newto, oldto, "__class__")) {
        Py_INCREF(newto);
        Py_TYPE(self) = newto;
        Py_DECREF(oldto);
        return 0;
    }
    else {
        return -1;
    }
}

static PyGetSetDef object_getsets[] = {
    {"__class__", object_get_class, object_set_class,
     PyDoc_STR("the object's class")},
    {0}
};


/* Stuff to implement __reduce_ex__ for pickle protocols >= 2.
   We fall back to helpers in copyreg for:
   - pickle protocols < 2
   - calculating the list of slot names (done only once per class)
   - the __newobj__ function (which is used as a token but never called)
*/

static PyObject *
import_copyreg(void)
{
    static PyObject *copyreg_str;
    static PyObject *mod_copyreg = NULL;

    if (!copyreg_str) {
        copyreg_str = PyUnicode_InternFromString("copyreg");
        if (copyreg_str == NULL)
            return NULL;
    }
    if (!mod_copyreg) {
        mod_copyreg = PyImport_Import(copyreg_str);
    }

    Py_XINCREF(mod_copyreg);
    return mod_copyreg;
}

static PyObject *
slotnames(PyObject *cls)
{
    PyObject *clsdict;
    PyObject *copyreg;
    PyObject *slotnames;
    _Py_IDENTIFIER(__slotnames__);
    _Py_IDENTIFIER(_slotnames);

    clsdict = ((PyTypeObject *)cls)->tp_dict;
    slotnames = _PyDict_GetItemId(clsdict, &PyId___slotnames__);
    if (slotnames != NULL && PyList_Check(slotnames)) {
        Py_INCREF(slotnames);
        return slotnames;
    }

    copyreg = import_copyreg();
    if (copyreg == NULL)
        return NULL;

    slotnames = _PyObject_CallMethodId(copyreg, &PyId__slotnames, "O", cls);
    Py_DECREF(copyreg);
    if (slotnames != NULL &&
        slotnames != Py_None &&
        !PyList_Check(slotnames))
    {
        PyErr_SetString(PyExc_TypeError,
            "copyreg._slotnames didn't return a list or None");
        Py_DECREF(slotnames);
        slotnames = NULL;
    }

    return slotnames;
}

static PyObject *
reduce_2(PyObject *obj)
{
    PyObject *cls, *getnewargs;
    PyObject *args = NULL, *args2 = NULL;
    PyObject *getstate = NULL, *state = NULL, *names = NULL;
    PyObject *slots = NULL, *listitems = NULL, *dictitems = NULL;
    PyObject *copyreg = NULL, *newobj = NULL, *res = NULL;
    Py_ssize_t i, n;
    _Py_IDENTIFIER(__getnewargs__);
    _Py_IDENTIFIER(__getstate__);
    _Py_IDENTIFIER(__newobj__);

    cls = (PyObject *) Py_TYPE(obj);

    getnewargs = _PyObject_GetAttrId(obj, &PyId___getnewargs__);
    if (getnewargs != NULL) {
        args = PyObject_CallObject(getnewargs, NULL);
        Py_DECREF(getnewargs);
        if (args != NULL && !PyTuple_Check(args)) {
            PyErr_Format(PyExc_TypeError,
                "__getnewargs__ should return a tuple, "
                "not '%.200s'", Py_TYPE(args)->tp_name);
            goto end;
        }
    }
    else {
        PyErr_Clear();
        args = PyTuple_New(0);
    }
    if (args == NULL)
        goto end;

    getstate = _PyObject_GetAttrId(obj, &PyId___getstate__);
    if (getstate != NULL) {
        state = PyObject_CallObject(getstate, NULL);
        Py_DECREF(getstate);
        if (state == NULL)
            goto end;
    }
    else {
        PyObject **dict;
        PyErr_Clear();
        dict = _PyObject_GetDictPtr(obj);
        if (dict && *dict)
            state = *dict;
        else
            state = Py_None;
        Py_INCREF(state);
        names = slotnames(cls);
        if (names == NULL)
            goto end;
        if (names != Py_None && PyList_GET_SIZE(names) > 0) {
            assert(PyList_Check(names));
            slots = PyDict_New();
            if (slots == NULL)
                goto end;
            n = 0;
            /* Can't pre-compute the list size; the list
               is stored on the class so accessible to other
               threads, which may be run by DECREF */
            for (i = 0; i < PyList_GET_SIZE(names); i++) {
                PyObject *name, *value;
                name = PyList_GET_ITEM(names, i);
                value = PyObject_GetAttr(obj, name);
                if (value == NULL)
                    PyErr_Clear();
                else {
                    int err = PyDict_SetItem(slots, name,
                                             value);
                    Py_DECREF(value);
                    if (err)
                        goto end;
                    n++;
                }
            }
            if (n) {
                state = Py_BuildValue("(NO)", state, slots);
                if (state == NULL)
                    goto end;
            }
        }
    }

    if (!PyList_Check(obj)) {
        listitems = Py_None;
        Py_INCREF(listitems);
    }
    else {
        listitems = PyObject_GetIter(obj);
        if (listitems == NULL)
            goto end;
    }

    if (!PyDict_Check(obj)) {
        dictitems = Py_None;
        Py_INCREF(dictitems);
    }
    else {
        _Py_IDENTIFIER(items);
        PyObject *items = _PyObject_CallMethodId(obj, &PyId_items, "");
        if (items == NULL)
            goto end;
        dictitems = PyObject_GetIter(items);
        Py_DECREF(items);
        if (dictitems == NULL)
            goto end;
    }

    copyreg = import_copyreg();
    if (copyreg == NULL)
        goto end;
    newobj = _PyObject_GetAttrId(copyreg, &PyId___newobj__);
    if (newobj == NULL)
        goto end;

    n = PyTuple_GET_SIZE(args);
    args2 = PyTuple_New(n+1);
    if (args2 == NULL)
        goto end;
    Py_INCREF(cls);
    PyTuple_SET_ITEM(args2, 0, cls);
    for (i = 0; i < n; i++) {
        PyObject *v = PyTuple_GET_ITEM(args, i);
        Py_INCREF(v);
        PyTuple_SET_ITEM(args2, i+1, v);
    }

    res = PyTuple_Pack(5, newobj, args2, state, listitems, dictitems);

  end:
    Py_XDECREF(args);
    Py_XDECREF(args2);
    Py_XDECREF(slots);
    Py_XDECREF(state);
    Py_XDECREF(names);
    Py_XDECREF(listitems);
    Py_XDECREF(dictitems);
    Py_XDECREF(copyreg);
    Py_XDECREF(newobj);
    return res;
}

/*
 * There were two problems when object.__reduce__ and object.__reduce_ex__
 * were implemented in the same function:
 *  - trying to pickle an object with a custom __reduce__ method that
 *    fell back to object.__reduce__ in certain circumstances led to
 *    infinite recursion at Python level and eventual RuntimeError.
 *  - Pickling objects that lied about their type by overwriting the
 *    __class__ descriptor could lead to infinite recursion at C level
 *    and eventual segfault.
 *
 * Because of backwards compatibility, the two methods still have to
 * behave in the same way, even if this is not required by the pickle
 * protocol. This common functionality was moved to the _common_reduce
 * function.
 */
static PyObject *
_common_reduce(PyObject *self, int proto)
{
    PyObject *copyreg, *res;

    if (proto >= 2)
        return reduce_2(self);

    copyreg = import_copyreg();
    if (!copyreg)
        return NULL;

    res = PyEval_CallMethod(copyreg, "_reduce_ex", "(Oi)", self, proto);
    Py_DECREF(copyreg);

    return res;
}

static PyObject *
object_reduce(PyObject *self, PyObject *args)
{
    int proto = 0;

    if (!PyArg_ParseTuple(args, "|i:__reduce__", &proto))
        return NULL;

    return _common_reduce(self, proto);
}

static PyObject *
object_reduce_ex(PyObject *self, PyObject *args)
{
    static PyObject *objreduce;
    PyObject *reduce, *res;
    int proto = 0;
    _Py_IDENTIFIER(__reduce__);

    if (!PyArg_ParseTuple(args, "|i:__reduce_ex__", &proto))
        return NULL;

    if (objreduce == NULL) {
        objreduce = _PyDict_GetItemId(PyBaseObject_Type.tp_dict,
                                      &PyId___reduce__);
        if (objreduce == NULL)
            return NULL;
    }

    reduce = _PyObject_GetAttrId(self, &PyId___reduce__);
    if (reduce == NULL)
        PyErr_Clear();
    else {
        PyObject *cls, *clsreduce;
        int override;

        cls = (PyObject *) Py_TYPE(self);
        clsreduce = _PyObject_GetAttrId(cls, &PyId___reduce__);
        if (clsreduce == NULL) {
            Py_DECREF(reduce);
            return NULL;
        }
        override = (clsreduce != objreduce);
        Py_DECREF(clsreduce);
        if (override) {
            res = PyObject_CallObject(reduce, NULL);
            Py_DECREF(reduce);
            return res;
        }
        else
            Py_DECREF(reduce);
    }

    return _common_reduce(self, proto);
}

static PyObject *
object_subclasshook(PyObject *cls, PyObject *args)
{
    Py_RETURN_NOTIMPLEMENTED;
}

PyDoc_STRVAR(object_subclasshook_doc,
"Abstract classes can override this to customize issubclass().\n"
"\n"
"This is invoked early on by abc.ABCMeta.__subclasscheck__().\n"
"It should return True, False or NotImplemented.  If it returns\n"
"NotImplemented, the normal algorithm is used.  Otherwise, it\n"
"overrides the normal algorithm (and the outcome is cached).\n");

/*
   from PEP 3101, this code implements:

   class object:
       def __format__(self, format_spec):
       return format(str(self), format_spec)
*/
static PyObject *
object_format(PyObject *self, PyObject *args)
{
    PyObject *format_spec;
    PyObject *self_as_str = NULL;
    PyObject *result = NULL;

    if (!PyArg_ParseTuple(args, "U:__format__", &format_spec))
        return NULL;

    self_as_str = PyObject_Str(self);
    if (self_as_str != NULL) {
        /* Issue 7994: If we're converting to a string, we
           should reject format specifications */
        if (PyUnicode_GET_LENGTH(format_spec) > 0) {
            if (PyErr_WarnEx(PyExc_DeprecationWarning,
                             "object.__format__ with a non-empty format "
                             "string is deprecated", 1) < 0) {
              goto done;
            }
            /* Eventually this will become an error:
               PyErr_Format(PyExc_TypeError,
               "non-empty format string passed to object.__format__");
               goto done;
            */
        }

        result = PyObject_Format(self_as_str, format_spec);
    }

done:
    Py_XDECREF(self_as_str);

    return result;
}

static PyObject *
object_sizeof(PyObject *self, PyObject *args)
{
    Py_ssize_t res, isize;

    res = 0;
    isize = self->ob_type->tp_itemsize;
    if (isize > 0)
        res = Py_SIZE(self->ob_type) * isize;
    res += self->ob_type->tp_basicsize;

    return PyLong_FromSsize_t(res);
}

/* __dir__ for generic objects: returns __dict__, __class__,
   and recursively up the __class__.__bases__ chain.
*/
static PyObject *
object_dir(PyObject *self, PyObject *args)
{
    PyObject *result = NULL;
    PyObject *dict = NULL;
    PyObject *itsclass = NULL;

    /* Get __dict__ (which may or may not be a real dict...) */
    dict = _PyObject_GetAttrId(self, &PyId___dict__);
    if (dict == NULL) {
        PyErr_Clear();
        dict = PyDict_New();
    }
    else if (!PyDict_Check(dict)) {
        Py_DECREF(dict);
        dict = PyDict_New();
    }
    else {
        /* Copy __dict__ to avoid mutating it. */
        PyObject *temp = PyDict_Copy(dict);
        Py_DECREF(dict);
        dict = temp;
    }

    if (dict == NULL)
        goto error;

    /* Merge in attrs reachable from its class. */
    itsclass = _PyObject_GetAttrId(self, &PyId___class__);
    if (itsclass == NULL)
        /* XXX(tomer): Perhaps fall back to obj->ob_type if no
                       __class__ exists? */
        PyErr_Clear();
    else if (merge_class_dict(dict, itsclass) != 0)
        goto error;

    result = PyDict_Keys(dict);
    /* fall through */
error:
    Py_XDECREF(itsclass);
    Py_XDECREF(dict);
    return result;
}

static PyMethodDef object_methods[] = {
    {"__reduce_ex__", object_reduce_ex, METH_VARARGS,
     PyDoc_STR("helper for pickle")},
    {"__reduce__", object_reduce, METH_VARARGS,
     PyDoc_STR("helper for pickle")},
    {"__subclasshook__", object_subclasshook, METH_CLASS | METH_VARARGS,
     object_subclasshook_doc},
    {"__format__", object_format, METH_VARARGS,
     PyDoc_STR("default object formatter")},
    {"__sizeof__", object_sizeof, METH_NOARGS,
     PyDoc_STR("__sizeof__() -> int\nsize of object in memory, in bytes")},
    {"__dir__", object_dir, METH_NOARGS,
     PyDoc_STR("__dir__() -> list\ndefault dir() implementation")},
    {0}
};


PyTypeObject PyBaseObject_Type = {
    PyVarObject_HEAD_INIT(&PyType_Type, 0)
    "object",                                   /* tp_name */
    sizeof(PyObject),                           /* tp_basicsize */
    0,                                          /* tp_itemsize */
    object_dealloc,                             /* tp_dealloc */
    0,                                          /* tp_print */
    0,                                          /* tp_getattr */
    0,                                          /* tp_setattr */
    0,                                          /* tp_reserved */
    object_repr,                                /* tp_repr */
    0,                                          /* tp_as_number */
    0,                                          /* tp_as_sequence */
    0,                                          /* tp_as_mapping */
    (hashfunc)_Py_HashPointer,                  /* tp_hash */
    0,                                          /* tp_call */
    object_str,                                 /* tp_str */
    PyObject_GenericGetAttr,                    /* tp_getattro */
    PyObject_GenericSetAttr,                    /* tp_setattro */
    0,                                          /* tp_as_buffer */
    Py_TPFLAGS_DEFAULT | Py_TPFLAGS_BASETYPE, /* tp_flags */
    PyDoc_STR("The most base type"),            /* tp_doc */
    0,                                          /* tp_traverse */
    0,                                          /* tp_clear */
    object_richcompare,                         /* tp_richcompare */
    0,                                          /* tp_weaklistoffset */
    0,                                          /* tp_iter */
    0,                                          /* tp_iternext */
    object_methods,                             /* tp_methods */
    0,                                          /* tp_members */
    object_getsets,                             /* tp_getset */
    0,                                          /* tp_base */
    0,                                          /* tp_dict */
    0,                                          /* tp_descr_get */
    0,                                          /* tp_descr_set */
    0,                                          /* tp_dictoffset */
    object_init,                                /* tp_init */
    PyType_GenericAlloc,                        /* tp_alloc */
    object_new,                                 /* tp_new */
    PyObject_Del,                               /* tp_free */
};


/* Add the methods from tp_methods to the __dict__ in a type object */

static int
add_methods(PyTypeObject *type, PyMethodDef *meth)
{
    PyObject *dict = type->tp_dict;

    for (; meth->ml_name != NULL; meth++) {
        PyObject *descr;
        int err;
        if (PyDict_GetItemString(dict, meth->ml_name) &&
            !(meth->ml_flags & METH_COEXIST))
                continue;
        if (meth->ml_flags & METH_CLASS) {
            if (meth->ml_flags & METH_STATIC) {
                PyErr_SetString(PyExc_ValueError,
                     "method cannot be both class and static");
                return -1;
            }
            descr = PyDescr_NewClassMethod(type, meth);
        }
        else if (meth->ml_flags & METH_STATIC) {
            PyObject *cfunc = PyCFunction_New(meth, (PyObject*)type);
            if (cfunc == NULL)
                return -1;
            descr = PyStaticMethod_New(cfunc);
            Py_DECREF(cfunc);
        }
        else {
            descr = PyDescr_NewMethod(type, meth);
        }
        if (descr == NULL)
            return -1;
        err = PyDict_SetItemString(dict, meth->ml_name, descr);
        Py_DECREF(descr);
        if (err < 0)
            return -1;
    }
    return 0;
}

static int
add_members(PyTypeObject *type, PyMemberDef *memb)
{
    PyObject *dict = type->tp_dict;

    for (; memb->name != NULL; memb++) {
        PyObject *descr;
        if (PyDict_GetItemString(dict, memb->name))
            continue;
        descr = PyDescr_NewMember(type, memb);
        if (descr == NULL)
            return -1;
        if (PyDict_SetItemString(dict, memb->name, descr) < 0)
            return -1;
        Py_DECREF(descr);
    }
    return 0;
}

static int
add_getset(PyTypeObject *type, PyGetSetDef *gsp)
{
    PyObject *dict = type->tp_dict;

    for (; gsp->name != NULL; gsp++) {
        PyObject *descr;
        if (PyDict_GetItemString(dict, gsp->name))
            continue;
        descr = PyDescr_NewGetSet(type, gsp);

        if (descr == NULL)
            return -1;
        if (PyDict_SetItemString(dict, gsp->name, descr) < 0)
            return -1;
        Py_DECREF(descr);
    }
    return 0;
}

static void
inherit_special(PyTypeObject *type, PyTypeObject *base)
{

    /* Copying basicsize is connected to the GC flags */
    if (!(type->tp_flags & Py_TPFLAGS_HAVE_GC) &&
        (base->tp_flags & Py_TPFLAGS_HAVE_GC) &&
        (!type->tp_traverse && !type->tp_clear)) {
        type->tp_flags |= Py_TPFLAGS_HAVE_GC;
        if (type->tp_traverse == NULL)
            type->tp_traverse = base->tp_traverse;
        if (type->tp_clear == NULL)
            type->tp_clear = base->tp_clear;
    }
    {
        /* The condition below could use some explanation.
           It appears that tp_new is not inherited for static types
           whose base class is 'object'; this seems to be a precaution
           so that old extension types don't suddenly become
           callable (object.__new__ wouldn't insure the invariants
           that the extension type's own factory function ensures).
           Heap types, of course, are under our control, so they do
           inherit tp_new; static extension types that specify some
           other built-in type as the default also
           inherit object.__new__. */
        if (base != &PyBaseObject_Type ||
            (type->tp_flags & Py_TPFLAGS_HEAPTYPE)) {
            if (type->tp_new == NULL)
                type->tp_new = base->tp_new;
        }
    }
    if (type->tp_basicsize == 0)
        type->tp_basicsize = base->tp_basicsize;

    /* Copy other non-function slots */

#undef COPYVAL
#define COPYVAL(SLOT) \
    if (type->SLOT == 0) type->SLOT = base->SLOT

    COPYVAL(tp_itemsize);
    COPYVAL(tp_weaklistoffset);
    COPYVAL(tp_dictoffset);

    /* Setup fast subclass flags */
    if (PyType_IsSubtype(base, (PyTypeObject*)PyExc_BaseException))
        type->tp_flags |= Py_TPFLAGS_BASE_EXC_SUBCLASS;
    else if (PyType_IsSubtype(base, &PyType_Type))
        type->tp_flags |= Py_TPFLAGS_TYPE_SUBCLASS;
    else if (PyType_IsSubtype(base, &PyLong_Type))
        type->tp_flags |= Py_TPFLAGS_LONG_SUBCLASS;
    else if (PyType_IsSubtype(base, &PyBytes_Type))
        type->tp_flags |= Py_TPFLAGS_BYTES_SUBCLASS;
    else if (PyType_IsSubtype(base, &PyUnicode_Type))
        type->tp_flags |= Py_TPFLAGS_UNICODE_SUBCLASS;
    else if (PyType_IsSubtype(base, &PyTuple_Type))
        type->tp_flags |= Py_TPFLAGS_TUPLE_SUBCLASS;
    else if (PyType_IsSubtype(base, &PyList_Type))
        type->tp_flags |= Py_TPFLAGS_LIST_SUBCLASS;
    else if (PyType_IsSubtype(base, &PyDict_Type))
        type->tp_flags |= Py_TPFLAGS_DICT_SUBCLASS;
}

static int
overrides_hash(PyTypeObject *type)
{
    PyObject *dict = type->tp_dict;
    _Py_IDENTIFIER(__eq__);

    assert(dict != NULL);
    if (_PyDict_GetItemId(dict, &PyId___eq__) != NULL)
        return 1;
    if (_PyDict_GetItemId(dict, &PyId___hash__) != NULL)
        return 1;
    return 0;
}

static void
inherit_slots(PyTypeObject *type, PyTypeObject *base)
{
    PyTypeObject *basebase;

#undef SLOTDEFINED
#undef COPYSLOT
#undef COPYNUM
#undef COPYSEQ
#undef COPYMAP
#undef COPYBUF

#define SLOTDEFINED(SLOT) \
    (base->SLOT != 0 && \
     (basebase == NULL || base->SLOT != basebase->SLOT))

#define COPYSLOT(SLOT) \
    if (!type->SLOT && SLOTDEFINED(SLOT)) type->SLOT = base->SLOT

#define COPYNUM(SLOT) COPYSLOT(tp_as_number->SLOT)
#define COPYSEQ(SLOT) COPYSLOT(tp_as_sequence->SLOT)
#define COPYMAP(SLOT) COPYSLOT(tp_as_mapping->SLOT)
#define COPYBUF(SLOT) COPYSLOT(tp_as_buffer->SLOT)

    /* This won't inherit indirect slots (from tp_as_number etc.)
       if type doesn't provide the space. */

    if (type->tp_as_number != NULL && base->tp_as_number != NULL) {
        basebase = base->tp_base;
        if (basebase->tp_as_number == NULL)
            basebase = NULL;
        COPYNUM(nb_add);
        COPYNUM(nb_subtract);
        COPYNUM(nb_multiply);
        COPYNUM(nb_remainder);
        COPYNUM(nb_divmod);
        COPYNUM(nb_power);
        COPYNUM(nb_negative);
        COPYNUM(nb_positive);
        COPYNUM(nb_absolute);
        COPYNUM(nb_bool);
        COPYNUM(nb_invert);
        COPYNUM(nb_lshift);
        COPYNUM(nb_rshift);
        COPYNUM(nb_and);
        COPYNUM(nb_xor);
        COPYNUM(nb_or);
        COPYNUM(nb_int);
        COPYNUM(nb_float);
        COPYNUM(nb_inplace_add);
        COPYNUM(nb_inplace_subtract);
        COPYNUM(nb_inplace_multiply);
        COPYNUM(nb_inplace_remainder);
        COPYNUM(nb_inplace_power);
        COPYNUM(nb_inplace_lshift);
        COPYNUM(nb_inplace_rshift);
        COPYNUM(nb_inplace_and);
        COPYNUM(nb_inplace_xor);
        COPYNUM(nb_inplace_or);
        COPYNUM(nb_true_divide);
        COPYNUM(nb_floor_divide);
        COPYNUM(nb_inplace_true_divide);
        COPYNUM(nb_inplace_floor_divide);
        COPYNUM(nb_index);
    }

    if (type->tp_as_sequence != NULL && base->tp_as_sequence != NULL) {
        basebase = base->tp_base;
        if (basebase->tp_as_sequence == NULL)
            basebase = NULL;
        COPYSEQ(sq_length);
        COPYSEQ(sq_concat);
        COPYSEQ(sq_repeat);
        COPYSEQ(sq_item);
        COPYSEQ(sq_ass_item);
        COPYSEQ(sq_contains);
        COPYSEQ(sq_inplace_concat);
        COPYSEQ(sq_inplace_repeat);
    }

    if (type->tp_as_mapping != NULL && base->tp_as_mapping != NULL) {
        basebase = base->tp_base;
        if (basebase->tp_as_mapping == NULL)
            basebase = NULL;
        COPYMAP(mp_length);
        COPYMAP(mp_subscript);
        COPYMAP(mp_ass_subscript);
    }

    if (type->tp_as_buffer != NULL && base->tp_as_buffer != NULL) {
        basebase = base->tp_base;
        if (basebase->tp_as_buffer == NULL)
            basebase = NULL;
        COPYBUF(bf_getbuffer);
        COPYBUF(bf_releasebuffer);
    }

    basebase = base->tp_base;

    COPYSLOT(tp_dealloc);
    if (type->tp_getattr == NULL && type->tp_getattro == NULL) {
        type->tp_getattr = base->tp_getattr;
        type->tp_getattro = base->tp_getattro;
    }
    if (type->tp_setattr == NULL && type->tp_setattro == NULL) {
        type->tp_setattr = base->tp_setattr;
        type->tp_setattro = base->tp_setattro;
    }
    /* tp_reserved is ignored */
    COPYSLOT(tp_repr);
    /* tp_hash see tp_richcompare */
    COPYSLOT(tp_call);
    COPYSLOT(tp_str);
    {
        /* Copy comparison-related slots only when
           not overriding them anywhere */
        if (type->tp_richcompare == NULL &&
            type->tp_hash == NULL &&
            !overrides_hash(type))
        {
            type->tp_richcompare = base->tp_richcompare;
            type->tp_hash = base->tp_hash;
        }
    }
    {
        COPYSLOT(tp_iter);
        COPYSLOT(tp_iternext);
    }
    {
        COPYSLOT(tp_descr_get);
        COPYSLOT(tp_descr_set);
        COPYSLOT(tp_dictoffset);
        COPYSLOT(tp_init);
        COPYSLOT(tp_alloc);
        COPYSLOT(tp_is_gc);
        if ((type->tp_flags & Py_TPFLAGS_HAVE_GC) ==
            (base->tp_flags & Py_TPFLAGS_HAVE_GC)) {
            /* They agree about gc. */
            COPYSLOT(tp_free);
        }
        else if ((type->tp_flags & Py_TPFLAGS_HAVE_GC) &&
                 type->tp_free == NULL &&
                 base->tp_free == PyObject_Free) {
            /* A bit of magic to plug in the correct default
             * tp_free function when a derived class adds gc,
             * didn't define tp_free, and the base uses the
             * default non-gc tp_free.
             */
            type->tp_free = PyObject_GC_Del;
        }
        /* else they didn't agree about gc, and there isn't something
         * obvious to be done -- the type is on its own.
         */
    }
}

static int add_operators(PyTypeObject *);

int
PyType_Ready(PyTypeObject *type)
{
    PyObject *dict, *bases;
    PyTypeObject *base;
    Py_ssize_t i, n;

    if (type->tp_flags & Py_TPFLAGS_READY) {
        assert(type->tp_dict != NULL);
        return 0;
    }
    assert((type->tp_flags & Py_TPFLAGS_READYING) == 0);

    type->tp_flags |= Py_TPFLAGS_READYING;

#ifdef Py_TRACE_REFS
    /* PyType_Ready is the closest thing we have to a choke point
     * for type objects, so is the best place I can think of to try
     * to get type objects into the doubly-linked list of all objects.
     * Still, not all type objects go thru PyType_Ready.
     */
    _Py_AddToAllObjects((PyObject *)type, 0);
#endif

    /* Initialize tp_base (defaults to BaseObject unless that's us) */
    base = type->tp_base;
    if (base == NULL && type != &PyBaseObject_Type) {
        base = type->tp_base = &PyBaseObject_Type;
        Py_INCREF(base);
    }

    /* Now the only way base can still be NULL is if type is
     * &PyBaseObject_Type.
     */

    /* Initialize the base class */
    if (base != NULL && base->tp_dict == NULL) {
        if (PyType_Ready(base) < 0)
            goto error;
    }

    /* Initialize ob_type if NULL.      This means extensions that want to be
       compilable separately on Windows can call PyType_Ready() instead of
       initializing the ob_type field of their type objects. */
    /* The test for base != NULL is really unnecessary, since base is only
       NULL when type is &PyBaseObject_Type, and we know its ob_type is
       not NULL (it's initialized to &PyType_Type).      But coverity doesn't
       know that. */
    if (Py_TYPE(type) == NULL && base != NULL)
        Py_TYPE(type) = Py_TYPE(base);

    /* Initialize tp_bases */
    bases = type->tp_bases;
    if (bases == NULL) {
        if (base == NULL)
            bases = PyTuple_New(0);
        else
            bases = PyTuple_Pack(1, base);
        if (bases == NULL)
            goto error;
        type->tp_bases = bases;
    }

    /* Initialize tp_dict */
    dict = type->tp_dict;
    if (dict == NULL) {
        dict = PyDict_New();
        if (dict == NULL)
            goto error;
        type->tp_dict = dict;
    }

    /* Add type-specific descriptors to tp_dict */
    if (add_operators(type) < 0)
        goto error;
    if (type->tp_methods != NULL) {
        if (add_methods(type, type->tp_methods) < 0)
            goto error;
    }
    if (type->tp_members != NULL) {
        if (add_members(type, type->tp_members) < 0)
            goto error;
    }
    if (type->tp_getset != NULL) {
        if (add_getset(type, type->tp_getset) < 0)
            goto error;
    }

    /* Calculate method resolution order */
    if (mro_internal(type) < 0) {
        goto error;
    }

    /* Inherit special flags from dominant base */
    if (type->tp_base != NULL)
        inherit_special(type, type->tp_base);

    /* Initialize tp_dict properly */
    bases = type->tp_mro;
    assert(bases != NULL);
    assert(PyTuple_Check(bases));
    n = PyTuple_GET_SIZE(bases);
    for (i = 1; i < n; i++) {
        PyObject *b = PyTuple_GET_ITEM(bases, i);
        if (PyType_Check(b))
            inherit_slots(type, (PyTypeObject *)b);
    }

    /* Sanity check for tp_free. */
    if (PyType_IS_GC(type) && (type->tp_flags & Py_TPFLAGS_BASETYPE) &&
        (type->tp_free == NULL || type->tp_free == PyObject_Del)) {
        /* This base class needs to call tp_free, but doesn't have
         * one, or its tp_free is for non-gc'ed objects.
         */
        PyErr_Format(PyExc_TypeError, "type '%.100s' participates in "
                     "gc and is a base type but has inappropriate "
                     "tp_free slot",
                     type->tp_name);
        goto error;
    }

    /* if the type dictionary doesn't contain a __doc__, set it from
       the tp_doc slot.
     */
    if (_PyDict_GetItemId(type->tp_dict, &PyId___doc__) == NULL) {
        if (type->tp_doc != NULL) {
            PyObject *doc = PyUnicode_FromString(type->tp_doc);
            if (doc == NULL)
                goto error;
            _PyDict_SetItemId(type->tp_dict, &PyId___doc__, doc);
            Py_DECREF(doc);
        } else {
            _PyDict_SetItemId(type->tp_dict,
                              &PyId___doc__, Py_None);
        }
    }

    /* Hack for tp_hash and __hash__.
       If after all that, tp_hash is still NULL, and __hash__ is not in
       tp_dict, set tp_hash to PyObject_HashNotImplemented and
       tp_dict['__hash__'] equal to None.
       This signals that __hash__ is not inherited.
     */
    if (type->tp_hash == NULL) {
        if (_PyDict_GetItemId(type->tp_dict, &PyId___hash__) == NULL) {
            if (_PyDict_SetItemId(type->tp_dict, &PyId___hash__, Py_None) < 0)
                goto error;
            type->tp_hash = PyObject_HashNotImplemented;
        }
    }

    /* Some more special stuff */
    base = type->tp_base;
    if (base != NULL) {
        if (type->tp_as_number == NULL)
            type->tp_as_number = base->tp_as_number;
        if (type->tp_as_sequence == NULL)
            type->tp_as_sequence = base->tp_as_sequence;
        if (type->tp_as_mapping == NULL)
            type->tp_as_mapping = base->tp_as_mapping;
        if (type->tp_as_buffer == NULL)
            type->tp_as_buffer = base->tp_as_buffer;
    }

    /* Link into each base class's list of subclasses */
    bases = type->tp_bases;
    n = PyTuple_GET_SIZE(bases);
    for (i = 0; i < n; i++) {
        PyObject *b = PyTuple_GET_ITEM(bases, i);
        if (PyType_Check(b) &&
            add_subclass((PyTypeObject *)b, type) < 0)
            goto error;
    }

    /* Warn for a type that implements tp_compare (now known as
       tp_reserved) but not tp_richcompare. */
    if (type->tp_reserved && !type->tp_richcompare) {
        int error;
        error = PyErr_WarnFormat(PyExc_DeprecationWarning, 1,
            "Type %.100s defines tp_reserved (formerly tp_compare) "
            "but not tp_richcompare. Comparisons may not behave as intended.",
            type->tp_name);
        if (error == -1)
            goto error;
    }

    /* All done -- set the ready flag */
    assert(type->tp_dict != NULL);
    type->tp_flags =
        (type->tp_flags & ~Py_TPFLAGS_READYING) | Py_TPFLAGS_READY;
    return 0;

  error:
    type->tp_flags &= ~Py_TPFLAGS_READYING;
    return -1;
}

static int
add_subclass(PyTypeObject *base, PyTypeObject *type)
{
    Py_ssize_t i;
    int result;
    PyObject *list, *ref, *newobj;

    list = base->tp_subclasses;
    if (list == NULL) {
        base->tp_subclasses = list = PyList_New(0);
        if (list == NULL)
            return -1;
    }
    assert(PyList_Check(list));
    newobj = PyWeakref_NewRef((PyObject *)type, NULL);
    i = PyList_GET_SIZE(list);
    while (--i >= 0) {
        ref = PyList_GET_ITEM(list, i);
        assert(PyWeakref_CheckRef(ref));
        if (PyWeakref_GET_OBJECT(ref) == Py_None)
            return PyList_SetItem(list, i, newobj);
    }
    result = PyList_Append(list, newobj);
    Py_DECREF(newobj);
    return result;
}

static void
remove_subclass(PyTypeObject *base, PyTypeObject *type)
{
    Py_ssize_t i;
    PyObject *list, *ref;

    list = base->tp_subclasses;
    if (list == NULL) {
        return;
    }
    assert(PyList_Check(list));
    i = PyList_GET_SIZE(list);
    while (--i >= 0) {
        ref = PyList_GET_ITEM(list, i);
        assert(PyWeakref_CheckRef(ref));
        if (PyWeakref_GET_OBJECT(ref) == (PyObject*)type) {
            /* this can't fail, right? */
            PySequence_DelItem(list, i);
            return;
        }
    }
}

static int
check_num_args(PyObject *ob, int n)
{
    if (!PyTuple_CheckExact(ob)) {
        PyErr_SetString(PyExc_SystemError,
            "PyArg_UnpackTuple() argument list is not a tuple");
        return 0;
    }
    if (n == PyTuple_GET_SIZE(ob))
        return 1;
    PyErr_Format(
        PyExc_TypeError,
        "expected %d arguments, got %zd", n, PyTuple_GET_SIZE(ob));
    return 0;
}

/* Generic wrappers for overloadable 'operators' such as __getitem__ */

/* There's a wrapper *function* for each distinct function typedef used
   for type object slots (e.g. binaryfunc, ternaryfunc, etc.).  There's a
   wrapper *table* for each distinct operation (e.g. __len__, __add__).
   Most tables have only one entry; the tables for binary operators have two
   entries, one regular and one with reversed arguments. */

static PyObject *
wrap_lenfunc(PyObject *self, PyObject *args, void *wrapped)
{
    lenfunc func = (lenfunc)wrapped;
    Py_ssize_t res;

    if (!check_num_args(args, 0))
        return NULL;
    res = (*func)(self);
    if (res == -1 && PyErr_Occurred())
        return NULL;
    return PyLong_FromLong((long)res);
}

static PyObject *
wrap_inquirypred(PyObject *self, PyObject *args, void *wrapped)
{
    inquiry func = (inquiry)wrapped;
    int res;

    if (!check_num_args(args, 0))
        return NULL;
    res = (*func)(self);
    if (res == -1 && PyErr_Occurred())
        return NULL;
    return PyBool_FromLong((long)res);
}

static PyObject *
wrap_binaryfunc(PyObject *self, PyObject *args, void *wrapped)
{
    binaryfunc func = (binaryfunc)wrapped;
    PyObject *other;

    if (!check_num_args(args, 1))
        return NULL;
    other = PyTuple_GET_ITEM(args, 0);
    return (*func)(self, other);
}

static PyObject *
wrap_binaryfunc_l(PyObject *self, PyObject *args, void *wrapped)
{
    binaryfunc func = (binaryfunc)wrapped;
    PyObject *other;

    if (!check_num_args(args, 1))
        return NULL;
    other = PyTuple_GET_ITEM(args, 0);
    return (*func)(self, other);
}

static PyObject *
wrap_binaryfunc_r(PyObject *self, PyObject *args, void *wrapped)
{
    binaryfunc func = (binaryfunc)wrapped;
    PyObject *other;

    if (!check_num_args(args, 1))
        return NULL;
    other = PyTuple_GET_ITEM(args, 0);
    return (*func)(other, self);
}

static PyObject *
wrap_ternaryfunc(PyObject *self, PyObject *args, void *wrapped)
{
    ternaryfunc func = (ternaryfunc)wrapped;
    PyObject *other;
    PyObject *third = Py_None;

    /* Note: This wrapper only works for __pow__() */

    if (!PyArg_UnpackTuple(args, "", 1, 2, &other, &third))
        return NULL;
    return (*func)(self, other, third);
}

static PyObject *
wrap_ternaryfunc_r(PyObject *self, PyObject *args, void *wrapped)
{
    ternaryfunc func = (ternaryfunc)wrapped;
    PyObject *other;
    PyObject *third = Py_None;

    /* Note: This wrapper only works for __pow__() */

    if (!PyArg_UnpackTuple(args, "", 1, 2, &other, &third))
        return NULL;
    return (*func)(other, self, third);
}

static PyObject *
wrap_unaryfunc(PyObject *self, PyObject *args, void *wrapped)
{
    unaryfunc func = (unaryfunc)wrapped;

    if (!check_num_args(args, 0))
        return NULL;
    return (*func)(self);
}

static PyObject *
wrap_indexargfunc(PyObject *self, PyObject *args, void *wrapped)
{
    ssizeargfunc func = (ssizeargfunc)wrapped;
    PyObject* o;
    Py_ssize_t i;

    if (!PyArg_UnpackTuple(args, "", 1, 1, &o))
        return NULL;
    i = PyNumber_AsSsize_t(o, PyExc_OverflowError);
    if (i == -1 && PyErr_Occurred())
        return NULL;
    return (*func)(self, i);
}

static Py_ssize_t
getindex(PyObject *self, PyObject *arg)
{
    Py_ssize_t i;

    i = PyNumber_AsSsize_t(arg, PyExc_OverflowError);
    if (i == -1 && PyErr_Occurred())
        return -1;
    if (i < 0) {
        PySequenceMethods *sq = Py_TYPE(self)->tp_as_sequence;
        if (sq && sq->sq_length) {
            Py_ssize_t n = (*sq->sq_length)(self);
            if (n < 0)
                return -1;
            i += n;
        }
    }
    return i;
}

static PyObject *
wrap_sq_item(PyObject *self, PyObject *args, void *wrapped)
{
    ssizeargfunc func = (ssizeargfunc)wrapped;
    PyObject *arg;
    Py_ssize_t i;

    if (PyTuple_GET_SIZE(args) == 1) {
        arg = PyTuple_GET_ITEM(args, 0);
        i = getindex(self, arg);
        if (i == -1 && PyErr_Occurred())
            return NULL;
        return (*func)(self, i);
    }
    check_num_args(args, 1);
    assert(PyErr_Occurred());
    return NULL;
}

static PyObject *
wrap_sq_setitem(PyObject *self, PyObject *args, void *wrapped)
{
    ssizeobjargproc func = (ssizeobjargproc)wrapped;
    Py_ssize_t i;
    int res;
    PyObject *arg, *value;

    if (!PyArg_UnpackTuple(args, "", 2, 2, &arg, &value))
        return NULL;
    i = getindex(self, arg);
    if (i == -1 && PyErr_Occurred())
        return NULL;
    res = (*func)(self, i, value);
    if (res == -1 && PyErr_Occurred())
        return NULL;
    Py_INCREF(Py_None);
    return Py_None;
}

static PyObject *
wrap_sq_delitem(PyObject *self, PyObject *args, void *wrapped)
{
    ssizeobjargproc func = (ssizeobjargproc)wrapped;
    Py_ssize_t i;
    int res;
    PyObject *arg;

    if (!check_num_args(args, 1))
        return NULL;
    arg = PyTuple_GET_ITEM(args, 0);
    i = getindex(self, arg);
    if (i == -1 && PyErr_Occurred())
        return NULL;
    res = (*func)(self, i, NULL);
    if (res == -1 && PyErr_Occurred())
        return NULL;
    Py_INCREF(Py_None);
    return Py_None;
}

/* XXX objobjproc is a misnomer; should be objargpred */
static PyObject *
wrap_objobjproc(PyObject *self, PyObject *args, void *wrapped)
{
    objobjproc func = (objobjproc)wrapped;
    int res;
    PyObject *value;

    if (!check_num_args(args, 1))
        return NULL;
    value = PyTuple_GET_ITEM(args, 0);
    res = (*func)(self, value);
    if (res == -1 && PyErr_Occurred())
        return NULL;
    else
        return PyBool_FromLong(res);
}

static PyObject *
wrap_objobjargproc(PyObject *self, PyObject *args, void *wrapped)
{
    objobjargproc func = (objobjargproc)wrapped;
    int res;
    PyObject *key, *value;

    if (!PyArg_UnpackTuple(args, "", 2, 2, &key, &value))
        return NULL;
    res = (*func)(self, key, value);
    if (res == -1 && PyErr_Occurred())
        return NULL;
    Py_INCREF(Py_None);
    return Py_None;
}

static PyObject *
wrap_delitem(PyObject *self, PyObject *args, void *wrapped)
{
    objobjargproc func = (objobjargproc)wrapped;
    int res;
    PyObject *key;

    if (!check_num_args(args, 1))
        return NULL;
    key = PyTuple_GET_ITEM(args, 0);
    res = (*func)(self, key, NULL);
    if (res == -1 && PyErr_Occurred())
        return NULL;
    Py_INCREF(Py_None);
    return Py_None;
}

/* Helper to check for object.__setattr__ or __delattr__ applied to a type.
   This is called the Carlo Verre hack after its discoverer. */
static int
hackcheck(PyObject *self, setattrofunc func, char *what)
{
    PyTypeObject *type = Py_TYPE(self);
    while (type && type->tp_flags & Py_TPFLAGS_HEAPTYPE)
        type = type->tp_base;
    /* If type is NULL now, this is a really weird type.
       In the spirit of backwards compatibility (?), just shut up. */
    if (type && type->tp_setattro != func) {
        PyErr_Format(PyExc_TypeError,
                     "can't apply this %s to %s object",
                     what,
                     type->tp_name);
        return 0;
    }
    return 1;
}

static PyObject *
wrap_setattr(PyObject *self, PyObject *args, void *wrapped)
{
    setattrofunc func = (setattrofunc)wrapped;
    int res;
    PyObject *name, *value;

    if (!PyArg_UnpackTuple(args, "", 2, 2, &name, &value))
        return NULL;
    if (!hackcheck(self, func, "__setattr__"))
        return NULL;
    res = (*func)(self, name, value);
    if (res < 0)
        return NULL;
    Py_INCREF(Py_None);
    return Py_None;
}

static PyObject *
wrap_delattr(PyObject *self, PyObject *args, void *wrapped)
{
    setattrofunc func = (setattrofunc)wrapped;
    int res;
    PyObject *name;

    if (!check_num_args(args, 1))
        return NULL;
    name = PyTuple_GET_ITEM(args, 0);
    if (!hackcheck(self, func, "__delattr__"))
        return NULL;
    res = (*func)(self, name, NULL);
    if (res < 0)
        return NULL;
    Py_INCREF(Py_None);
    return Py_None;
}

static PyObject *
wrap_hashfunc(PyObject *self, PyObject *args, void *wrapped)
{
    hashfunc func = (hashfunc)wrapped;
    Py_hash_t res;

    if (!check_num_args(args, 0))
        return NULL;
    res = (*func)(self);
    if (res == -1 && PyErr_Occurred())
        return NULL;
    return PyLong_FromSsize_t(res);
}

static PyObject *
wrap_call(PyObject *self, PyObject *args, void *wrapped, PyObject *kwds)
{
    ternaryfunc func = (ternaryfunc)wrapped;

    return (*func)(self, args, kwds);
}

static PyObject *
wrap_richcmpfunc(PyObject *self, PyObject *args, void *wrapped, int op)
{
    richcmpfunc func = (richcmpfunc)wrapped;
    PyObject *other;

    if (!check_num_args(args, 1))
        return NULL;
    other = PyTuple_GET_ITEM(args, 0);
    return (*func)(self, other, op);
}

#undef RICHCMP_WRAPPER
#define RICHCMP_WRAPPER(NAME, OP) \
static PyObject * \
richcmp_##NAME(PyObject *self, PyObject *args, void *wrapped) \
{ \
    return wrap_richcmpfunc(self, args, wrapped, OP); \
}

RICHCMP_WRAPPER(lt, Py_LT)
RICHCMP_WRAPPER(le, Py_LE)
RICHCMP_WRAPPER(eq, Py_EQ)
RICHCMP_WRAPPER(ne, Py_NE)
RICHCMP_WRAPPER(gt, Py_GT)
RICHCMP_WRAPPER(ge, Py_GE)

static PyObject *
wrap_next(PyObject *self, PyObject *args, void *wrapped)
{
    unaryfunc func = (unaryfunc)wrapped;
    PyObject *res;

    if (!check_num_args(args, 0))
        return NULL;
    res = (*func)(self);
    if (res == NULL && !PyErr_Occurred())
        PyErr_SetNone(PyExc_StopIteration);
    return res;
}

static PyObject *
wrap_descr_get(PyObject *self, PyObject *args, void *wrapped)
{
    descrgetfunc func = (descrgetfunc)wrapped;
    PyObject *obj;
    PyObject *type = NULL;

    if (!PyArg_UnpackTuple(args, "", 1, 2, &obj, &type))
        return NULL;
    if (obj == Py_None)
        obj = NULL;
    if (type == Py_None)
        type = NULL;
    if (type == NULL &&obj == NULL) {
        PyErr_SetString(PyExc_TypeError,
                        "__get__(None, None) is invalid");
        return NULL;
    }
    return (*func)(self, obj, type);
}

static PyObject *
wrap_descr_set(PyObject *self, PyObject *args, void *wrapped)
{
    descrsetfunc func = (descrsetfunc)wrapped;
    PyObject *obj, *value;
    int ret;

    if (!PyArg_UnpackTuple(args, "", 2, 2, &obj, &value))
        return NULL;
    ret = (*func)(self, obj, value);
    if (ret < 0)
        return NULL;
    Py_INCREF(Py_None);
    return Py_None;
}

static PyObject *
wrap_descr_delete(PyObject *self, PyObject *args, void *wrapped)
{
    descrsetfunc func = (descrsetfunc)wrapped;
    PyObject *obj;
    int ret;

    if (!check_num_args(args, 1))
        return NULL;
    obj = PyTuple_GET_ITEM(args, 0);
    ret = (*func)(self, obj, NULL);
    if (ret < 0)
        return NULL;
    Py_INCREF(Py_None);
    return Py_None;
}

static PyObject *
wrap_init(PyObject *self, PyObject *args, void *wrapped, PyObject *kwds)
{
    initproc func = (initproc)wrapped;

    if (func(self, args, kwds) < 0)
        return NULL;
    Py_INCREF(Py_None);
    return Py_None;
}

static PyObject *
tp_new_wrapper(PyObject *self, PyObject *args, PyObject *kwds)
{
    PyTypeObject *type, *subtype, *staticbase;
    PyObject *arg0, *res;

    if (self == NULL || !PyType_Check(self))
        Py_FatalError("__new__() called with non-type 'self'");
    type = (PyTypeObject *)self;
    if (!PyTuple_Check(args) || PyTuple_GET_SIZE(args) < 1) {
        PyErr_Format(PyExc_TypeError,
                     "%s.__new__(): not enough arguments",
                     type->tp_name);
        return NULL;
    }
    arg0 = PyTuple_GET_ITEM(args, 0);
    if (!PyType_Check(arg0)) {
        PyErr_Format(PyExc_TypeError,
                     "%s.__new__(X): X is not a type object (%s)",
                     type->tp_name,
                     Py_TYPE(arg0)->tp_name);
        return NULL;
    }
    subtype = (PyTypeObject *)arg0;
    if (!PyType_IsSubtype(subtype, type)) {
        PyErr_Format(PyExc_TypeError,
                     "%s.__new__(%s): %s is not a subtype of %s",
                     type->tp_name,
                     subtype->tp_name,
                     subtype->tp_name,
                     type->tp_name);
        return NULL;
    }

    /* Check that the use doesn't do something silly and unsafe like
       object.__new__(dict).  To do this, we check that the
       most derived base that's not a heap type is this type. */
    staticbase = subtype;
    while (staticbase && (staticbase->tp_flags & Py_TPFLAGS_HEAPTYPE))
        staticbase = staticbase->tp_base;
    /* If staticbase is NULL now, it is a really weird type.
       In the spirit of backwards compatibility (?), just shut up. */
    if (staticbase && staticbase->tp_new != type->tp_new) {
        PyErr_Format(PyExc_TypeError,
                     "%s.__new__(%s) is not safe, use %s.__new__()",
                     type->tp_name,
                     subtype->tp_name,
                     staticbase == NULL ? "?" : staticbase->tp_name);
        return NULL;
    }

    args = PyTuple_GetSlice(args, 1, PyTuple_GET_SIZE(args));
    if (args == NULL)
        return NULL;
    res = type->tp_new(subtype, args, kwds);
    Py_DECREF(args);
    return res;
}

static struct PyMethodDef tp_new_methoddef[] = {
    {"__new__", (PyCFunction)tp_new_wrapper, METH_VARARGS|METH_KEYWORDS,
     PyDoc_STR("T.__new__(S, ...) -> "
               "a new object with type S, a subtype of T")},
    {0}
};

static int
add_tp_new_wrapper(PyTypeObject *type)
{
    PyObject *func;

    if (_PyDict_GetItemId(type->tp_dict, &PyId___new__) != NULL)
        return 0;
    func = PyCFunction_New(tp_new_methoddef, (PyObject *)type);
    if (func == NULL)
        return -1;
    if (_PyDict_SetItemId(type->tp_dict, &PyId___new__, func)) {
        Py_DECREF(func);
        return -1;
    }
    Py_DECREF(func);
    return 0;
}

/* Slot wrappers that call the corresponding __foo__ slot.  See comments
   below at override_slots() for more explanation. */

#define SLOT0(FUNCNAME, OPSTR) \
static PyObject * \
FUNCNAME(PyObject *self) \
{ \
    _Py_static_string(id, OPSTR); \
    return call_method(self, &id, "()"); \
}

#define SLOT1(FUNCNAME, OPSTR, ARG1TYPE, ARGCODES) \
static PyObject * \
FUNCNAME(PyObject *self, ARG1TYPE arg1) \
{ \
    _Py_static_string(id, OPSTR); \
    return call_method(self, &id, "(" ARGCODES ")", arg1); \
}

/* Boolean helper for SLOT1BINFULL().
   right.__class__ is a nontrivial subclass of left.__class__. */
static int
method_is_overloaded(PyObject *left, PyObject *right, struct _Py_Identifier *name)
{
    PyObject *a, *b;
    int ok;

    b = _PyObject_GetAttrId((PyObject *)(Py_TYPE(right)), name);
    if (b == NULL) {
        PyErr_Clear();
        /* If right doesn't have it, it's not overloaded */
        return 0;
    }

    a = _PyObject_GetAttrId((PyObject *)(Py_TYPE(left)), name);
    if (a == NULL) {
        PyErr_Clear();
        Py_DECREF(b);
        /* If right has it but left doesn't, it's overloaded */
        return 1;
    }

    ok = PyObject_RichCompareBool(a, b, Py_NE);
    Py_DECREF(a);
    Py_DECREF(b);
    if (ok < 0) {
        PyErr_Clear();
        return 0;
    }

    return ok;
}


#define SLOT1BINFULL(FUNCNAME, TESTFUNC, SLOTNAME, OPSTR, ROPSTR) \
static PyObject * \
FUNCNAME(PyObject *self, PyObject *other) \
{ \
    _Py_static_string(op_id, OPSTR); \
    _Py_static_string(rop_id, ROPSTR); \
    int do_other = Py_TYPE(self) != Py_TYPE(other) && \
        Py_TYPE(other)->tp_as_number != NULL && \
        Py_TYPE(other)->tp_as_number->SLOTNAME == TESTFUNC; \
    if (Py_TYPE(self)->tp_as_number != NULL && \
        Py_TYPE(self)->tp_as_number->SLOTNAME == TESTFUNC) { \
        PyObject *r; \
        if (do_other && \
            PyType_IsSubtype(Py_TYPE(other), Py_TYPE(self)) && \
            method_is_overloaded(self, other, &rop_id)) { \
            r = call_maybe(other, &rop_id, "(O)", self); \
            if (r != Py_NotImplemented) \
                return r; \
            Py_DECREF(r); \
            do_other = 0; \
        } \
        r = call_maybe(self, &op_id, "(O)", other); \
        if (r != Py_NotImplemented || \
            Py_TYPE(other) == Py_TYPE(self)) \
            return r; \
        Py_DECREF(r); \
    } \
    if (do_other) { \
        return call_maybe(other, &rop_id, "(O)", self); \
    } \
    Py_RETURN_NOTIMPLEMENTED; \
}

#define SLOT1BIN(FUNCNAME, SLOTNAME, OPSTR, ROPSTR) \
    SLOT1BINFULL(FUNCNAME, FUNCNAME, SLOTNAME, OPSTR, ROPSTR)

#define SLOT2(FUNCNAME, OPSTR, ARG1TYPE, ARG2TYPE, ARGCODES) \
static PyObject * \
FUNCNAME(PyObject *self, ARG1TYPE arg1, ARG2TYPE arg2) \
{ \
    _Py_static_string(id, #OPSTR); \
    return call_method(self, &id, "(" ARGCODES ")", arg1, arg2); \
}

static Py_ssize_t
slot_sq_length(PyObject *self)
{
    _Py_IDENTIFIER(__len__);
    PyObject *res = call_method(self, &PyId___len__, "()");
    Py_ssize_t len;

    if (res == NULL)
        return -1;
    len = PyNumber_AsSsize_t(res, PyExc_OverflowError);
    Py_DECREF(res);
    if (len < 0) {
        if (!PyErr_Occurred())
            PyErr_SetString(PyExc_ValueError,
                            "__len__() should return >= 0");
        return -1;
    }
    return len;
}

/* Super-optimized version of slot_sq_item.
   Other slots could do the same... */
static PyObject *
slot_sq_item(PyObject *self, Py_ssize_t i)
{
    PyObject *func, *args = NULL, *ival = NULL, *retval = NULL;
    descrgetfunc f;

    func = _PyType_LookupId(Py_TYPE(self), &PyId___getitem__);
    if (func != NULL) {
        if ((f = Py_TYPE(func)->tp_descr_get) == NULL)
            Py_INCREF(func);
        else {
            func = f(func, self, (PyObject *)(Py_TYPE(self)));
            if (func == NULL) {
                return NULL;
            }
        }
        ival = PyLong_FromSsize_t(i);
        if (ival != NULL) {
            args = PyTuple_New(1);
            if (args != NULL) {
                PyTuple_SET_ITEM(args, 0, ival);
                retval = PyObject_Call(func, args, NULL);
                Py_XDECREF(args);
                Py_XDECREF(func);
                return retval;
            }
        }
    }
    else {
        PyObject *getitem_str = _PyUnicode_FromId(&PyId___getitem__);
        PyErr_SetObject(PyExc_AttributeError, getitem_str);
    }
    Py_XDECREF(args);
    Py_XDECREF(ival);
    Py_XDECREF(func);
    return NULL;
}

static int
slot_sq_ass_item(PyObject *self, Py_ssize_t index, PyObject *value)
{
    PyObject *res;
    _Py_IDENTIFIER(__delitem__);
    _Py_IDENTIFIER(__setitem__);

    if (value == NULL)
        res = call_method(self, &PyId___delitem__, "(n)", index);
    else
        res = call_method(self, &PyId___setitem__, "(nO)", index, value);
    if (res == NULL)
        return -1;
    Py_DECREF(res);
    return 0;
}

static int
slot_sq_contains(PyObject *self, PyObject *value)
{
    PyObject *func, *res, *args;
    int result = -1;
    _Py_IDENTIFIER(__contains__);

    func = lookup_maybe(self, &PyId___contains__);
    if (func != NULL) {
        args = PyTuple_Pack(1, value);
        if (args == NULL)
            res = NULL;
        else {
            res = PyObject_Call(func, args, NULL);
            Py_DECREF(args);
        }
        Py_DECREF(func);
        if (res != NULL) {
            result = PyObject_IsTrue(res);
            Py_DECREF(res);
        }
    }
    else if (! PyErr_Occurred()) {
        /* Possible results: -1 and 1 */
        result = (int)_PySequence_IterSearch(self, value,
                                         PY_ITERSEARCH_CONTAINS);
    }
    return result;
}

#define slot_mp_length slot_sq_length

SLOT1(slot_mp_subscript, "__getitem__", PyObject *, "O")

static int
slot_mp_ass_subscript(PyObject *self, PyObject *key, PyObject *value)
{
    PyObject *res;
    _Py_IDENTIFIER(__delitem__);
    _Py_IDENTIFIER(__setitem__);

    if (value == NULL)
        res = call_method(self, &PyId___delitem__, "(O)", key);
    else
        res = call_method(self, &PyId___setitem__, "(OO)", key, value);

    if (res == NULL)
        return -1;
    Py_DECREF(res);
    return 0;
}

SLOT1BIN(slot_nb_add, nb_add, "__add__", "__radd__")
SLOT1BIN(slot_nb_subtract, nb_subtract, "__sub__", "__rsub__")
SLOT1BIN(slot_nb_multiply, nb_multiply, "__mul__", "__rmul__")
SLOT1BIN(slot_nb_remainder, nb_remainder, "__mod__", "__rmod__")
SLOT1BIN(slot_nb_divmod, nb_divmod, "__divmod__", "__rdivmod__")

static PyObject *slot_nb_power(PyObject *, PyObject *, PyObject *);

SLOT1BINFULL(slot_nb_power_binary, slot_nb_power,
             nb_power, "__pow__", "__rpow__")

static PyObject *
slot_nb_power(PyObject *self, PyObject *other, PyObject *modulus)
{
    _Py_IDENTIFIER(__pow__);

    if (modulus == Py_None)
        return slot_nb_power_binary(self, other);
    /* Three-arg power doesn't use __rpow__.  But ternary_op
       can call this when the second argument's type uses
       slot_nb_power, so check before calling self.__pow__. */
    if (Py_TYPE(self)->tp_as_number != NULL &&
        Py_TYPE(self)->tp_as_number->nb_power == slot_nb_power) {
        return call_method(self, &PyId___pow__, "(OO)", other, modulus);
    }
    Py_RETURN_NOTIMPLEMENTED;
}

SLOT0(slot_nb_negative, "__neg__")
SLOT0(slot_nb_positive, "__pos__")
SLOT0(slot_nb_absolute, "__abs__")

static int
slot_nb_bool(PyObject *self)
{
    PyObject *func, *args;
    int result = -1;
    int using_len = 0;
    _Py_IDENTIFIER(__len__);
    _Py_IDENTIFIER(__bool__);

    func = lookup_maybe(self, &PyId___bool__);
    if (func == NULL) {
        if (PyErr_Occurred())
            return -1;
        func = lookup_maybe(self, &PyId___len__);
        if (func == NULL)
            return PyErr_Occurred() ? -1 : 1;
        using_len = 1;
    }
    args = PyTuple_New(0);
    if (args != NULL) {
        PyObject *temp = PyObject_Call(func, args, NULL);
        Py_DECREF(args);
        if (temp != NULL) {
            if (using_len) {
                /* enforced by slot_nb_len */
                result = PyObject_IsTrue(temp);
            }
            else if (PyBool_Check(temp)) {
                result = PyObject_IsTrue(temp);
            }
            else {
                PyErr_Format(PyExc_TypeError,
                             "__bool__ should return "
                             "bool, returned %s",
                             Py_TYPE(temp)->tp_name);
                result = -1;
            }
            Py_DECREF(temp);
        }
    }
    Py_DECREF(func);
    return result;
}


static PyObject *
slot_nb_index(PyObject *self)
{
    _Py_IDENTIFIER(__index__);
    return call_method(self, &PyId___index__, "()");
}


SLOT0(slot_nb_invert, "__invert__")
SLOT1BIN(slot_nb_lshift, nb_lshift, "__lshift__", "__rlshift__")
SLOT1BIN(slot_nb_rshift, nb_rshift, "__rshift__", "__rrshift__")
SLOT1BIN(slot_nb_and, nb_and, "__and__", "__rand__")
SLOT1BIN(slot_nb_xor, nb_xor, "__xor__", "__rxor__")
SLOT1BIN(slot_nb_or, nb_or, "__or__", "__ror__")

SLOT0(slot_nb_int, "__int__")
SLOT0(slot_nb_float, "__float__")
SLOT1(slot_nb_inplace_add, "__iadd__", PyObject *, "O")
SLOT1(slot_nb_inplace_subtract, "__isub__", PyObject *, "O")
SLOT1(slot_nb_inplace_multiply, "__imul__", PyObject *, "O")
SLOT1(slot_nb_inplace_remainder, "__imod__", PyObject *, "O")
/* Can't use SLOT1 here, because nb_inplace_power is ternary */
static PyObject *
slot_nb_inplace_power(PyObject *self, PyObject * arg1, PyObject *arg2)
{
    _Py_IDENTIFIER(__ipow__);
    return call_method(self, &PyId___ipow__, "(" "O" ")", arg1);
}
SLOT1(slot_nb_inplace_lshift, "__ilshift__", PyObject *, "O")
SLOT1(slot_nb_inplace_rshift, "__irshift__", PyObject *, "O")
SLOT1(slot_nb_inplace_and, "__iand__", PyObject *, "O")
SLOT1(slot_nb_inplace_xor, "__ixor__", PyObject *, "O")
SLOT1(slot_nb_inplace_or, "__ior__", PyObject *, "O")
SLOT1BIN(slot_nb_floor_divide, nb_floor_divide,
         "__floordiv__", "__rfloordiv__")
SLOT1BIN(slot_nb_true_divide, nb_true_divide, "__truediv__", "__rtruediv__")
SLOT1(slot_nb_inplace_floor_divide, "__ifloordiv__", PyObject *, "O")
SLOT1(slot_nb_inplace_true_divide, "__itruediv__", PyObject *, "O")

static PyObject *
slot_tp_repr(PyObject *self)
{
    PyObject *func, *res;
    _Py_IDENTIFIER(__repr__);

    func = lookup_method(self, &PyId___repr__);
    if (func != NULL) {
        res = PyEval_CallObject(func, NULL);
        Py_DECREF(func);
        return res;
    }
    PyErr_Clear();
    return PyUnicode_FromFormat("<%s object at %p>",
                               Py_TYPE(self)->tp_name, self);
}

static PyObject *
slot_tp_str(PyObject *self)
{
    PyObject *func, *res;
    _Py_IDENTIFIER(__str__);

    func = lookup_method(self, &PyId___str__);
    if (func != NULL) {
        res = PyEval_CallObject(func, NULL);
        Py_DECREF(func);
        return res;
    }
    else {
        /* PyObject *ress; */
        PyErr_Clear();
        res = slot_tp_repr(self);
        if (!res)
            return NULL;
        /* XXX this is non-sensical. Why should we return
           a bytes object from __str__. Is this code even
           used? - mvl */
        assert(0);
        return res;
        /*
        ress = _PyUnicode_AsDefaultEncodedString(res);
        Py_DECREF(res);
        return ress;
        */
    }
}

static Py_hash_t
slot_tp_hash(PyObject *self)
{
    PyObject *func, *res;
    Py_ssize_t h;

    func = lookup_method(self, &PyId___hash__);

    if (func == Py_None) {
        Py_DECREF(func);
        func = NULL;
    }

    if (func == NULL) {
        return PyObject_HashNotImplemented(self);
    }

    res = PyEval_CallObject(func, NULL);
    Py_DECREF(func);
    if (res == NULL)
        return -1;

    if (!PyLong_Check(res)) {
        PyErr_SetString(PyExc_TypeError,
                        "__hash__ method should return an integer");
        return -1;
    }
    /* Transform the PyLong `res` to a Py_hash_t `h`.  For an existing
       hashable Python object x, hash(x) will always lie within the range of
       Py_hash_t.  Therefore our transformation must preserve values that
       already lie within this range, to ensure that if x.__hash__() returns
       hash(y) then hash(x) == hash(y). */
    h = PyLong_AsSsize_t(res);
    if (h == -1 && PyErr_Occurred()) {
        /* res was not within the range of a Py_hash_t, so we're free to
           use any sufficiently bit-mixing transformation;
           long.__hash__ will do nicely. */
        PyErr_Clear();
        h = PyLong_Type.tp_hash(res);
    }
    /* -1 is reserved for errors. */
    if (h == -1)
        h = -2;
    Py_DECREF(res);
    return h;
}

static PyObject *
slot_tp_call(PyObject *self, PyObject *args, PyObject *kwds)
{
    _Py_IDENTIFIER(__call__);
    PyObject *meth = lookup_method(self, &PyId___call__);
    PyObject *res;

    if (meth == NULL)
        return NULL;

    res = PyObject_Call(meth, args, kwds);

    Py_DECREF(meth);
    return res;
}

/* There are two slot dispatch functions for tp_getattro.

   - slot_tp_getattro() is used when __getattribute__ is overridden
     but no __getattr__ hook is present;

   - slot_tp_getattr_hook() is used when a __getattr__ hook is present.

   The code in update_one_slot() always installs slot_tp_getattr_hook(); this
   detects the absence of __getattr__ and then installs the simpler slot if
   necessary. */

static PyObject *
slot_tp_getattro(PyObject *self, PyObject *name)
{
    return call_method(self, &PyId___getattribute__, "(O)", name);
}

static PyObject *
call_attribute(PyObject *self, PyObject *attr, PyObject *name)
{
    PyObject *res, *descr = NULL;
    descrgetfunc f = Py_TYPE(attr)->tp_descr_get;

    if (f != NULL) {
        descr = f(attr, self, (PyObject *)(Py_TYPE(self)));
        if (descr == NULL)
            return NULL;
        else
            attr = descr;
    }
    res = PyObject_CallFunctionObjArgs(attr, name, NULL);
    Py_XDECREF(descr);
    return res;
}

static PyObject *
slot_tp_getattr_hook(PyObject *self, PyObject *name)
{
    PyTypeObject *tp = Py_TYPE(self);
    PyObject *getattr, *getattribute, *res;
    _Py_IDENTIFIER(__getattr__);

    /* speed hack: we could use lookup_maybe, but that would resolve the
       method fully for each attribute lookup for classes with
       __getattr__, even when the attribute is present. So we use
       _PyType_Lookup and create the method only when needed, with
       call_attribute. */
    getattr = _PyType_LookupId(tp, &PyId___getattr__);
    if (getattr == NULL) {
        /* No __getattr__ hook: use a simpler dispatcher */
        tp->tp_getattro = slot_tp_getattro;
        return slot_tp_getattro(self, name);
    }
    Py_INCREF(getattr);
    /* speed hack: we could use lookup_maybe, but that would resolve the
       method fully for each attribute lookup for classes with
       __getattr__, even when self has the default __getattribute__
       method. So we use _PyType_Lookup and create the method only when
       needed, with call_attribute. */
    getattribute = _PyType_LookupId(tp, &PyId___getattribute__);
    if (getattribute == NULL ||
        (Py_TYPE(getattribute) == &PyWrapperDescr_Type &&
         ((PyWrapperDescrObject *)getattribute)->d_wrapped ==
         (void *)PyObject_GenericGetAttr))
        res = PyObject_GenericGetAttr(self, name);
    else {
        Py_INCREF(getattribute);
        res = call_attribute(self, getattribute, name);
        Py_DECREF(getattribute);
    }
    if (res == NULL && PyErr_ExceptionMatches(PyExc_AttributeError)) {
        PyErr_Clear();
        res = call_attribute(self, getattr, name);
    }
    Py_DECREF(getattr);
    return res;
}

static int
slot_tp_setattro(PyObject *self, PyObject *name, PyObject *value)
{
    PyObject *res;
    _Py_IDENTIFIER(__delattr__);
    _Py_IDENTIFIER(__setattr__);

    if (value == NULL)
        res = call_method(self, &PyId___delattr__, "(O)", name);
    else
        res = call_method(self, &PyId___setattr__, "(OO)", name, value);
    if (res == NULL)
        return -1;
    Py_DECREF(res);
    return 0;
}

static _Py_Identifier name_op[] = {
    {0, "__lt__", 0},
    {0, "__le__", 0},
    {0, "__eq__", 0},
    {0, "__ne__", 0},
    {0, "__gt__", 0},
    {0, "__ge__", 0}
};

static PyObject *
slot_tp_richcompare(PyObject *self, PyObject *other, int op)
{
    PyObject *func, *args, *res;

    func = lookup_method(self, &name_op[op]);
    if (func == NULL) {
        PyErr_Clear();
        Py_RETURN_NOTIMPLEMENTED;
    }
    args = PyTuple_Pack(1, other);
    if (args == NULL)
        res = NULL;
    else {
        res = PyObject_Call(func, args, NULL);
        Py_DECREF(args);
    }
    Py_DECREF(func);
    return res;
}

static PyObject *
slot_tp_iter(PyObject *self)
{
    PyObject *func, *res;
    _Py_IDENTIFIER(__iter__);

    func = lookup_method(self, &PyId___iter__);
    if (func != NULL) {
        PyObject *args;
        args = res = PyTuple_New(0);
        if (args != NULL) {
            res = PyObject_Call(func, args, NULL);
            Py_DECREF(args);
        }
        Py_DECREF(func);
        return res;
    }
    PyErr_Clear();
    func = lookup_method(self, &PyId___getitem__);
    if (func == NULL) {
        PyErr_Format(PyExc_TypeError,
                     "'%.200s' object is not iterable",
                     Py_TYPE(self)->tp_name);
        return NULL;
    }
    Py_DECREF(func);
    return PySeqIter_New(self);
}

static PyObject *
slot_tp_iternext(PyObject *self)
{
    _Py_IDENTIFIER(__next__);
    return call_method(self, &PyId___next__, "()");
}

static PyObject *
slot_tp_descr_get(PyObject *self, PyObject *obj, PyObject *type)
{
    PyTypeObject *tp = Py_TYPE(self);
    PyObject *get;
    _Py_IDENTIFIER(__get__);

    get = _PyType_LookupId(tp, &PyId___get__);
    if (get == NULL) {
        /* Avoid further slowdowns */
        if (tp->tp_descr_get == slot_tp_descr_get)
            tp->tp_descr_get = NULL;
        Py_INCREF(self);
        return self;
    }
    if (obj == NULL)
        obj = Py_None;
    if (type == NULL)
        type = Py_None;
    return PyObject_CallFunctionObjArgs(get, self, obj, type, NULL);
}

static int
slot_tp_descr_set(PyObject *self, PyObject *target, PyObject *value)
{
    PyObject *res;
    _Py_IDENTIFIER(__delete__);
    _Py_IDENTIFIER(__set__);

    if (value == NULL)
        res = call_method(self, &PyId___delete__, "(O)", target);
    else
        res = call_method(self, &PyId___set__, "(OO)", target, value);
    if (res == NULL)
        return -1;
    Py_DECREF(res);
    return 0;
}

static int
slot_tp_init(PyObject *self, PyObject *args, PyObject *kwds)
{
    _Py_IDENTIFIER(__init__);
    PyObject *meth = lookup_method(self, &PyId___init__);
    PyObject *res;

    if (meth == NULL)
        return -1;
    res = PyObject_Call(meth, args, kwds);
    Py_DECREF(meth);
    if (res == NULL)
        return -1;
    if (res != Py_None) {
        PyErr_Format(PyExc_TypeError,
                     "__init__() should return None, not '%.200s'",
                     Py_TYPE(res)->tp_name);
        Py_DECREF(res);
        return -1;
    }
    Py_DECREF(res);
    return 0;
}

static PyObject *
slot_tp_new(PyTypeObject *type, PyObject *args, PyObject *kwds)
{
    PyObject *func;
    PyObject *newargs, *x;
    Py_ssize_t i, n;
    _Py_IDENTIFIER(__new__);

    func = _PyObject_GetAttrId((PyObject *)type, &PyId___new__);
    if (func == NULL)
        return NULL;
    assert(PyTuple_Check(args));
    n = PyTuple_GET_SIZE(args);
    newargs = PyTuple_New(n+1);
    if (newargs == NULL)
        return NULL;
    Py_INCREF(type);
    PyTuple_SET_ITEM(newargs, 0, (PyObject *)type);
    for (i = 0; i < n; i++) {
        x = PyTuple_GET_ITEM(args, i);
        Py_INCREF(x);
        PyTuple_SET_ITEM(newargs, i+1, x);
    }
    x = PyObject_Call(func, newargs, kwds);
    Py_DECREF(newargs);
    Py_DECREF(func);
    return x;
}

static void
slot_tp_del(PyObject *self)
{
    _Py_IDENTIFIER(__del__);
    PyObject *del, *res;
    PyObject *error_type, *error_value, *error_traceback;

    /* Temporarily resurrect the object. */
    assert(self->ob_refcnt == 0);
    self->ob_refcnt = 1;

    /* Save the current exception, if any. */
    PyErr_Fetch(&error_type, &error_value, &error_traceback);

    /* Execute __del__ method, if any. */
    del = lookup_maybe(self, &PyId___del__);
    if (del != NULL) {
        res = PyEval_CallObject(del, NULL);
        if (res == NULL)
            PyErr_WriteUnraisable(del);
        else
            Py_DECREF(res);
        Py_DECREF(del);
    }

    /* Restore the saved exception. */
    PyErr_Restore(error_type, error_value, error_traceback);

    /* Undo the temporary resurrection; can't use DECREF here, it would
     * cause a recursive call.
     */
    assert(self->ob_refcnt > 0);
    if (--self->ob_refcnt == 0)
        return;         /* this is the normal path out */

    /* __del__ resurrected it!  Make it look like the original Py_DECREF
     * never happened.
     */
    {
        Py_ssize_t refcnt = self->ob_refcnt;
        _Py_NewReference(self);
        self->ob_refcnt = refcnt;
    }
    assert(!PyType_IS_GC(Py_TYPE(self)) ||
           _Py_AS_GC(self)->gc.gc_refs != _PyGC_REFS_UNTRACKED);
    /* If Py_REF_DEBUG, _Py_NewReference bumped _Py_RefTotal, so
     * we need to undo that. */
    _Py_DEC_REFTOTAL;
    /* If Py_TRACE_REFS, _Py_NewReference re-added self to the object
     * chain, so no more to do there.
     * If COUNT_ALLOCS, the original decref bumped tp_frees, and
     * _Py_NewReference bumped tp_allocs:  both of those need to be
     * undone.
     */
#ifdef COUNT_ALLOCS
    --Py_TYPE(self)->tp_frees;
    --Py_TYPE(self)->tp_allocs;
#endif
}


/* Table mapping __foo__ names to tp_foo offsets and slot_tp_foo wrapper
   functions.  The offsets here are relative to the 'PyHeapTypeObject'
   structure, which incorporates the additional structures used for numbers,
   sequences and mappings.
   Note that multiple names may map to the same slot (e.g. __eq__,
   __ne__ etc. all map to tp_richcompare) and one name may map to multiple
   slots (e.g. __str__ affects tp_str as well as tp_repr). The table is
   terminated with an all-zero entry.  (This table is further initialized and
   sorted in init_slotdefs() below.) */

typedef struct wrapperbase slotdef;

#undef TPSLOT
#undef FLSLOT
#undef ETSLOT
#undef SQSLOT
#undef MPSLOT
#undef NBSLOT
#undef UNSLOT
#undef IBSLOT
#undef BINSLOT
#undef RBINSLOT

#define TPSLOT(NAME, SLOT, FUNCTION, WRAPPER, DOC) \
    {NAME, offsetof(PyTypeObject, SLOT), (void *)(FUNCTION), WRAPPER, \
     PyDoc_STR(DOC)}
#define FLSLOT(NAME, SLOT, FUNCTION, WRAPPER, DOC, FLAGS) \
    {NAME, offsetof(PyTypeObject, SLOT), (void *)(FUNCTION), WRAPPER, \
     PyDoc_STR(DOC), FLAGS}
#define ETSLOT(NAME, SLOT, FUNCTION, WRAPPER, DOC) \
    {NAME, offsetof(PyHeapTypeObject, SLOT), (void *)(FUNCTION), WRAPPER, \
     PyDoc_STR(DOC)}
#define SQSLOT(NAME, SLOT, FUNCTION, WRAPPER, DOC) \
    ETSLOT(NAME, as_sequence.SLOT, FUNCTION, WRAPPER, DOC)
#define MPSLOT(NAME, SLOT, FUNCTION, WRAPPER, DOC) \
    ETSLOT(NAME, as_mapping.SLOT, FUNCTION, WRAPPER, DOC)
#define NBSLOT(NAME, SLOT, FUNCTION, WRAPPER, DOC) \
    ETSLOT(NAME, as_number.SLOT, FUNCTION, WRAPPER, DOC)
#define UNSLOT(NAME, SLOT, FUNCTION, WRAPPER, DOC) \
    ETSLOT(NAME, as_number.SLOT, FUNCTION, WRAPPER, \
           "x." NAME "() <==> " DOC)
#define IBSLOT(NAME, SLOT, FUNCTION, WRAPPER, DOC) \
    ETSLOT(NAME, as_number.SLOT, FUNCTION, WRAPPER, \
           "x." NAME "(y) <==> x" DOC "y")
#define BINSLOT(NAME, SLOT, FUNCTION, DOC) \
    ETSLOT(NAME, as_number.SLOT, FUNCTION, wrap_binaryfunc_l, \
           "x." NAME "(y) <==> x" DOC "y")
#define RBINSLOT(NAME, SLOT, FUNCTION, DOC) \
    ETSLOT(NAME, as_number.SLOT, FUNCTION, wrap_binaryfunc_r, \
           "x." NAME "(y) <==> y" DOC "x")
#define BINSLOTNOTINFIX(NAME, SLOT, FUNCTION, DOC) \
    ETSLOT(NAME, as_number.SLOT, FUNCTION, wrap_binaryfunc_l, \
           "x." NAME "(y) <==> " DOC)
#define RBINSLOTNOTINFIX(NAME, SLOT, FUNCTION, DOC) \
    ETSLOT(NAME, as_number.SLOT, FUNCTION, wrap_binaryfunc_r, \
           "x." NAME "(y) <==> " DOC)

static slotdef slotdefs[] = {
    SQSLOT("__len__", sq_length, slot_sq_length, wrap_lenfunc,
           "x.__len__() <==> len(x)"),
    /* Heap types defining __add__/__mul__ have sq_concat/sq_repeat == NULL.
       The logic in abstract.c always falls back to nb_add/nb_multiply in
       this case.  Defining both the nb_* and the sq_* slots to call the
       user-defined methods has unexpected side-effects, as shown by
       test_descr.notimplemented() */
    SQSLOT("__add__", sq_concat, NULL, wrap_binaryfunc,
      "x.__add__(y) <==> x+y"),
    SQSLOT("__mul__", sq_repeat, NULL, wrap_indexargfunc,
      "x.__mul__(n) <==> x*n"),
    SQSLOT("__rmul__", sq_repeat, NULL, wrap_indexargfunc,
      "x.__rmul__(n) <==> n*x"),
    SQSLOT("__getitem__", sq_item, slot_sq_item, wrap_sq_item,
           "x.__getitem__(y) <==> x[y]"),
    SQSLOT("__setitem__", sq_ass_item, slot_sq_ass_item, wrap_sq_setitem,
           "x.__setitem__(i, y) <==> x[i]=y"),
    SQSLOT("__delitem__", sq_ass_item, slot_sq_ass_item, wrap_sq_delitem,
           "x.__delitem__(y) <==> del x[y]"),
    SQSLOT("__contains__", sq_contains, slot_sq_contains, wrap_objobjproc,
           "x.__contains__(y) <==> y in x"),
    SQSLOT("__iadd__", sq_inplace_concat, NULL,
      wrap_binaryfunc, "x.__iadd__(y) <==> x+=y"),
    SQSLOT("__imul__", sq_inplace_repeat, NULL,
      wrap_indexargfunc, "x.__imul__(y) <==> x*=y"),

    MPSLOT("__len__", mp_length, slot_mp_length, wrap_lenfunc,
           "x.__len__() <==> len(x)"),
    MPSLOT("__getitem__", mp_subscript, slot_mp_subscript,
           wrap_binaryfunc,
           "x.__getitem__(y) <==> x[y]"),
    MPSLOT("__setitem__", mp_ass_subscript, slot_mp_ass_subscript,
           wrap_objobjargproc,
           "x.__setitem__(i, y) <==> x[i]=y"),
    MPSLOT("__delitem__", mp_ass_subscript, slot_mp_ass_subscript,
           wrap_delitem,
           "x.__delitem__(y) <==> del x[y]"),

    BINSLOT("__add__", nb_add, slot_nb_add,
        "+"),
    RBINSLOT("__radd__", nb_add, slot_nb_add,
             "+"),
    BINSLOT("__sub__", nb_subtract, slot_nb_subtract,
        "-"),
    RBINSLOT("__rsub__", nb_subtract, slot_nb_subtract,
             "-"),
    BINSLOT("__mul__", nb_multiply, slot_nb_multiply,
        "*"),
    RBINSLOT("__rmul__", nb_multiply, slot_nb_multiply,
             "*"),
    BINSLOT("__mod__", nb_remainder, slot_nb_remainder,
        "%"),
    RBINSLOT("__rmod__", nb_remainder, slot_nb_remainder,
             "%"),
    BINSLOTNOTINFIX("__divmod__", nb_divmod, slot_nb_divmod,
        "divmod(x, y)"),
    RBINSLOTNOTINFIX("__rdivmod__", nb_divmod, slot_nb_divmod,
             "divmod(y, x)"),
    NBSLOT("__pow__", nb_power, slot_nb_power, wrap_ternaryfunc,
           "x.__pow__(y[, z]) <==> pow(x, y[, z])"),
    NBSLOT("__rpow__", nb_power, slot_nb_power, wrap_ternaryfunc_r,
           "y.__rpow__(x[, z]) <==> pow(x, y[, z])"),
    UNSLOT("__neg__", nb_negative, slot_nb_negative, wrap_unaryfunc, "-x"),
    UNSLOT("__pos__", nb_positive, slot_nb_positive, wrap_unaryfunc, "+x"),
    UNSLOT("__abs__", nb_absolute, slot_nb_absolute, wrap_unaryfunc,
           "abs(x)"),
    UNSLOT("__bool__", nb_bool, slot_nb_bool, wrap_inquirypred,
           "x != 0"),
    UNSLOT("__invert__", nb_invert, slot_nb_invert, wrap_unaryfunc, "~x"),
    BINSLOT("__lshift__", nb_lshift, slot_nb_lshift, "<<"),
    RBINSLOT("__rlshift__", nb_lshift, slot_nb_lshift, "<<"),
    BINSLOT("__rshift__", nb_rshift, slot_nb_rshift, ">>"),
    RBINSLOT("__rrshift__", nb_rshift, slot_nb_rshift, ">>"),
    BINSLOT("__and__", nb_and, slot_nb_and, "&"),
    RBINSLOT("__rand__", nb_and, slot_nb_and, "&"),
    BINSLOT("__xor__", nb_xor, slot_nb_xor, "^"),
    RBINSLOT("__rxor__", nb_xor, slot_nb_xor, "^"),
    BINSLOT("__or__", nb_or, slot_nb_or, "|"),
    RBINSLOT("__ror__", nb_or, slot_nb_or, "|"),
    UNSLOT("__int__", nb_int, slot_nb_int, wrap_unaryfunc,
           "int(x)"),
    UNSLOT("__float__", nb_float, slot_nb_float, wrap_unaryfunc,
           "float(x)"),
    NBSLOT("__index__", nb_index, slot_nb_index, wrap_unaryfunc,
           "x[y:z] <==> x[y.__index__():z.__index__()]"),
    IBSLOT("__iadd__", nb_inplace_add, slot_nb_inplace_add,
           wrap_binaryfunc, "+="),
    IBSLOT("__isub__", nb_inplace_subtract, slot_nb_inplace_subtract,
           wrap_binaryfunc, "-="),
    IBSLOT("__imul__", nb_inplace_multiply, slot_nb_inplace_multiply,
           wrap_binaryfunc, "*="),
    IBSLOT("__imod__", nb_inplace_remainder, slot_nb_inplace_remainder,
           wrap_binaryfunc, "%="),
    IBSLOT("__ipow__", nb_inplace_power, slot_nb_inplace_power,
           wrap_binaryfunc, "**="),
    IBSLOT("__ilshift__", nb_inplace_lshift, slot_nb_inplace_lshift,
           wrap_binaryfunc, "<<="),
    IBSLOT("__irshift__", nb_inplace_rshift, slot_nb_inplace_rshift,
           wrap_binaryfunc, ">>="),
    IBSLOT("__iand__", nb_inplace_and, slot_nb_inplace_and,
           wrap_binaryfunc, "&="),
    IBSLOT("__ixor__", nb_inplace_xor, slot_nb_inplace_xor,
           wrap_binaryfunc, "^="),
    IBSLOT("__ior__", nb_inplace_or, slot_nb_inplace_or,
           wrap_binaryfunc, "|="),
    BINSLOT("__floordiv__", nb_floor_divide, slot_nb_floor_divide, "//"),
    RBINSLOT("__rfloordiv__", nb_floor_divide, slot_nb_floor_divide, "//"),
    BINSLOT("__truediv__", nb_true_divide, slot_nb_true_divide, "/"),
    RBINSLOT("__rtruediv__", nb_true_divide, slot_nb_true_divide, "/"),
    IBSLOT("__ifloordiv__", nb_inplace_floor_divide,
           slot_nb_inplace_floor_divide, wrap_binaryfunc, "//"),
    IBSLOT("__itruediv__", nb_inplace_true_divide,
           slot_nb_inplace_true_divide, wrap_binaryfunc, "/"),

    TPSLOT("__str__", tp_str, slot_tp_str, wrap_unaryfunc,
           "x.__str__() <==> str(x)"),
    TPSLOT("__repr__", tp_repr, slot_tp_repr, wrap_unaryfunc,
           "x.__repr__() <==> repr(x)"),
    TPSLOT("__hash__", tp_hash, slot_tp_hash, wrap_hashfunc,
           "x.__hash__() <==> hash(x)"),
    FLSLOT("__call__", tp_call, slot_tp_call, (wrapperfunc)wrap_call,
           "x.__call__(...) <==> x(...)", PyWrapperFlag_KEYWORDS),
    TPSLOT("__getattribute__", tp_getattro, slot_tp_getattr_hook,
           wrap_binaryfunc, "x.__getattribute__('name') <==> x.name"),
    TPSLOT("__getattribute__", tp_getattr, NULL, NULL, ""),
    TPSLOT("__getattr__", tp_getattro, slot_tp_getattr_hook, NULL, ""),
    TPSLOT("__getattr__", tp_getattr, NULL, NULL, ""),
    TPSLOT("__setattr__", tp_setattro, slot_tp_setattro, wrap_setattr,
           "x.__setattr__('name', value) <==> x.name = value"),
    TPSLOT("__setattr__", tp_setattr, NULL, NULL, ""),
    TPSLOT("__delattr__", tp_setattro, slot_tp_setattro, wrap_delattr,
           "x.__delattr__('name') <==> del x.name"),
    TPSLOT("__delattr__", tp_setattr, NULL, NULL, ""),
    TPSLOT("__lt__", tp_richcompare, slot_tp_richcompare, richcmp_lt,
           "x.__lt__(y) <==> x<y"),
    TPSLOT("__le__", tp_richcompare, slot_tp_richcompare, richcmp_le,
           "x.__le__(y) <==> x<=y"),
    TPSLOT("__eq__", tp_richcompare, slot_tp_richcompare, richcmp_eq,
           "x.__eq__(y) <==> x==y"),
    TPSLOT("__ne__", tp_richcompare, slot_tp_richcompare, richcmp_ne,
           "x.__ne__(y) <==> x!=y"),
    TPSLOT("__gt__", tp_richcompare, slot_tp_richcompare, richcmp_gt,
           "x.__gt__(y) <==> x>y"),
    TPSLOT("__ge__", tp_richcompare, slot_tp_richcompare, richcmp_ge,
           "x.__ge__(y) <==> x>=y"),
    TPSLOT("__iter__", tp_iter, slot_tp_iter, wrap_unaryfunc,
           "x.__iter__() <==> iter(x)"),
    TPSLOT("__next__", tp_iternext, slot_tp_iternext, wrap_next,
           "x.__next__() <==> next(x)"),
    TPSLOT("__get__", tp_descr_get, slot_tp_descr_get, wrap_descr_get,
           "descr.__get__(obj[, type]) -> value"),
    TPSLOT("__set__", tp_descr_set, slot_tp_descr_set, wrap_descr_set,
           "descr.__set__(obj, value)"),
    TPSLOT("__delete__", tp_descr_set, slot_tp_descr_set,
           wrap_descr_delete, "descr.__delete__(obj)"),
    FLSLOT("__init__", tp_init, slot_tp_init, (wrapperfunc)wrap_init,
           "x.__init__(...) initializes x; "
           "see help(type(x)) for signature",
           PyWrapperFlag_KEYWORDS),
    TPSLOT("__new__", tp_new, slot_tp_new, NULL, ""),
    TPSLOT("__del__", tp_del, slot_tp_del, NULL, ""),
    {NULL}
};

/* Given a type pointer and an offset gotten from a slotdef entry, return a
   pointer to the actual slot.  This is not quite the same as simply adding
   the offset to the type pointer, since it takes care to indirect through the
   proper indirection pointer (as_buffer, etc.); it returns NULL if the
   indirection pointer is NULL. */
static void **
slotptr(PyTypeObject *type, int ioffset)
{
    char *ptr;
    long offset = ioffset;

    /* Note: this depends on the order of the members of PyHeapTypeObject! */
    assert(offset >= 0);
    assert((size_t)offset < offsetof(PyHeapTypeObject, as_buffer));
    if ((size_t)offset >= offsetof(PyHeapTypeObject, as_sequence)) {
        ptr = (char *)type->tp_as_sequence;
        offset -= offsetof(PyHeapTypeObject, as_sequence);
    }
    else if ((size_t)offset >= offsetof(PyHeapTypeObject, as_mapping)) {
        ptr = (char *)type->tp_as_mapping;
        offset -= offsetof(PyHeapTypeObject, as_mapping);
    }
    else if ((size_t)offset >= offsetof(PyHeapTypeObject, as_number)) {
        ptr = (char *)type->tp_as_number;
        offset -= offsetof(PyHeapTypeObject, as_number);
    }
    else {
        ptr = (char *)type;
    }
    if (ptr != NULL)
        ptr += offset;
    return (void **)ptr;
}

/* Length of array of slotdef pointers used to store slots with the
   same __name__.  There should be at most MAX_EQUIV-1 slotdef entries with
   the same __name__, for any __name__. Since that's a static property, it is
   appropriate to declare fixed-size arrays for this. */
#define MAX_EQUIV 10

/* Return a slot pointer for a given name, but ONLY if the attribute has
   exactly one slot function.  The name must be an interned string. */
static void **
resolve_slotdups(PyTypeObject *type, PyObject *name)
{
    /* XXX Maybe this could be optimized more -- but is it worth it? */

    /* pname and ptrs act as a little cache */
    static PyObject *pname;
    static slotdef *ptrs[MAX_EQUIV];
    slotdef *p, **pp;
    void **res, **ptr;

    if (pname != name) {
        /* Collect all slotdefs that match name into ptrs. */
        pname = name;
        pp = ptrs;
        for (p = slotdefs; p->name_strobj; p++) {
            if (p->name_strobj == name)
                *pp++ = p;
        }
        *pp = NULL;
    }

    /* Look in all matching slots of the type; if exactly one of these has
       a filled-in slot, return its value.      Otherwise return NULL. */
    res = NULL;
    for (pp = ptrs; *pp; pp++) {
        ptr = slotptr(type, (*pp)->offset);
        if (ptr == NULL || *ptr == NULL)
            continue;
        if (res != NULL)
            return NULL;
        res = ptr;
    }
    return res;
}

/* Common code for update_slots_callback() and fixup_slot_dispatchers().  This
   does some incredibly complex thinking and then sticks something into the
   slot.  (It sees if the adjacent slotdefs for the same slot have conflicting
   interests, and then stores a generic wrapper or a specific function into
   the slot.)  Return a pointer to the next slotdef with a different offset,
   because that's convenient  for fixup_slot_dispatchers(). */
static slotdef *
update_one_slot(PyTypeObject *type, slotdef *p)
{
    PyObject *descr;
    PyWrapperDescrObject *d;
    void *generic = NULL, *specific = NULL;
    int use_generic = 0;
    int offset = p->offset;
    void **ptr = slotptr(type, offset);

    if (ptr == NULL) {
        do {
            ++p;
        } while (p->offset == offset);
        return p;
    }
    do {
        descr = _PyType_Lookup(type, p->name_strobj);
        if (descr == NULL) {
            if (ptr == (void**)&type->tp_iternext) {
                specific = _PyObject_NextNotImplemented;
            }
            continue;
        }
        if (Py_TYPE(descr) == &PyWrapperDescr_Type &&
            ((PyWrapperDescrObject *)descr)->d_base->name_strobj == p->name_strobj) {
            void **tptr = resolve_slotdups(type, p->name_strobj);
            if (tptr == NULL || tptr == ptr)
                generic = p->function;
            d = (PyWrapperDescrObject *)descr;
            if (d->d_base->wrapper == p->wrapper &&
                PyType_IsSubtype(type, PyDescr_TYPE(d)))
            {
                if (specific == NULL ||
                    specific == d->d_wrapped)
                    specific = d->d_wrapped;
                else
                    use_generic = 1;
            }
        }
        else if (Py_TYPE(descr) == &PyCFunction_Type &&
                 PyCFunction_GET_FUNCTION(descr) ==
                 (PyCFunction)tp_new_wrapper &&
                 ptr == (void**)&type->tp_new)
        {
            /* The __new__ wrapper is not a wrapper descriptor,
               so must be special-cased differently.
               If we don't do this, creating an instance will
               always use slot_tp_new which will look up
               __new__ in the MRO which will call tp_new_wrapper
               which will look through the base classes looking
               for a static base and call its tp_new (usually
               PyType_GenericNew), after performing various
               sanity checks and constructing a new argument
               list.  Cut all that nonsense short -- this speeds
               up instance creation tremendously. */
            specific = (void *)type->tp_new;
            /* XXX I'm not 100% sure that there isn't a hole
               in this reasoning that requires additional
               sanity checks.  I'll buy the first person to
               point out a bug in this reasoning a beer. */
        }
        else if (descr == Py_None &&
                 ptr == (void**)&type->tp_hash) {
            /* We specifically allow __hash__ to be set to None
               to prevent inheritance of the default
               implementation from object.__hash__ */
            specific = PyObject_HashNotImplemented;
        }
        else {
            use_generic = 1;
            generic = p->function;
        }
    } while ((++p)->offset == offset);
    if (specific && !use_generic)
        *ptr = specific;
    else
        *ptr = generic;
    return p;
}

/* In the type, update the slots whose slotdefs are gathered in the pp array.
   This is a callback for update_subclasses(). */
static int
update_slots_callback(PyTypeObject *type, void *data)
{
    slotdef **pp = (slotdef **)data;

    for (; *pp; pp++)
        update_one_slot(type, *pp);
    return 0;
}

/* Comparison function for qsort() to compare slotdefs by their offset, and
   for equal offset by their address (to force a stable sort). */
static int
slotdef_cmp(const void *aa, const void *bb)
{
    const slotdef *a = (const slotdef *)aa, *b = (const slotdef *)bb;
    int c = a->offset - b->offset;
    if (c != 0)
        return c;
    else
        /* Cannot use a-b, as this gives off_t,
           which may lose precision when converted to int. */
        return (a > b) ? 1 : (a < b) ? -1 : 0;
}

/* Initialize the slotdefs table by adding interned string objects for the
   names and sorting the entries. */
static void
init_slotdefs(void)
{
    slotdef *p;
    static int initialized = 0;

    if (initialized)
        return;
    for (p = slotdefs; p->name; p++) {
        p->name_strobj = PyUnicode_InternFromString(p->name);
        if (!p->name_strobj)
            Py_FatalError("Out of memory interning slotdef names");
    }
    qsort((void *)slotdefs, (size_t)(p-slotdefs), sizeof(slotdef),
          slotdef_cmp);
    initialized = 1;
}

/* Update the slots after assignment to a class (type) attribute. */
static int
update_slot(PyTypeObject *type, PyObject *name)
{
    slotdef *ptrs[MAX_EQUIV];
    slotdef *p;
    slotdef **pp;
    int offset;

    /* Clear the VALID_VERSION flag of 'type' and all its
       subclasses.  This could possibly be unified with the
       update_subclasses() recursion below, but carefully:
       they each have their own conditions on which to stop
       recursing into subclasses. */
    PyType_Modified(type);

    init_slotdefs();
    pp = ptrs;
    for (p = slotdefs; p->name; p++) {
        /* XXX assume name is interned! */
        if (p->name_strobj == name)
            *pp++ = p;
    }
    *pp = NULL;
    for (pp = ptrs; *pp; pp++) {
        p = *pp;
        offset = p->offset;
        while (p > slotdefs && (p-1)->offset == offset)
            --p;
        *pp = p;
    }
    if (ptrs[0] == NULL)
        return 0; /* Not an attribute that affects any slots */
    return update_subclasses(type, name,
                             update_slots_callback, (void *)ptrs);
}

/* Store the proper functions in the slot dispatches at class (type)
   definition time, based upon which operations the class overrides in its
   dict. */
static void
fixup_slot_dispatchers(PyTypeObject *type)
{
    slotdef *p;

    init_slotdefs();
    for (p = slotdefs; p->name; )
        p = update_one_slot(type, p);
}

static void
update_all_slots(PyTypeObject* type)
{
    slotdef *p;

    init_slotdefs();
    for (p = slotdefs; p->name; p++) {
        /* update_slot returns int but can't actually fail */
        update_slot(type, p->name_strobj);
    }
}

/* recurse_down_subclasses() and update_subclasses() are mutually
   recursive functions to call a callback for all subclasses,
   but refraining from recursing into subclasses that define 'name'. */

static int
update_subclasses(PyTypeObject *type, PyObject *name,
                  update_callback callback, void *data)
{
    if (callback(type, data) < 0)
        return -1;
    return recurse_down_subclasses(type, name, callback, data);
}

static int
recurse_down_subclasses(PyTypeObject *type, PyObject *name,
                        update_callback callback, void *data)
{
    PyTypeObject *subclass;
    PyObject *ref, *subclasses, *dict;
    Py_ssize_t i, n;

    subclasses = type->tp_subclasses;
    if (subclasses == NULL)
        return 0;
    assert(PyList_Check(subclasses));
    n = PyList_GET_SIZE(subclasses);
    for (i = 0; i < n; i++) {
        ref = PyList_GET_ITEM(subclasses, i);
        assert(PyWeakref_CheckRef(ref));
        subclass = (PyTypeObject *)PyWeakref_GET_OBJECT(ref);
        assert(subclass != NULL);
        if ((PyObject *)subclass == Py_None)
            continue;
        assert(PyType_Check(subclass));
        /* Avoid recursing down into unaffected classes */
        dict = subclass->tp_dict;
        if (dict != NULL && PyDict_Check(dict) &&
            PyDict_GetItem(dict, name) != NULL)
            continue;
        if (update_subclasses(subclass, name, callback, data) < 0)
            return -1;
    }
    return 0;
}

/* This function is called by PyType_Ready() to populate the type's
   dictionary with method descriptors for function slots.  For each
   function slot (like tp_repr) that's defined in the type, one or more
   corresponding descriptors are added in the type's tp_dict dictionary
   under the appropriate name (like __repr__).  Some function slots
   cause more than one descriptor to be added (for example, the nb_add
   slot adds both __add__ and __radd__ descriptors) and some function
   slots compete for the same descriptor (for example both sq_item and
   mp_subscript generate a __getitem__ descriptor).

   In the latter case, the first slotdef entry encountered wins.  Since
   slotdef entries are sorted by the offset of the slot in the
   PyHeapTypeObject, this gives us some control over disambiguating
   between competing slots: the members of PyHeapTypeObject are listed
   from most general to least general, so the most general slot is
   preferred.  In particular, because as_mapping comes before as_sequence,
   for a type that defines both mp_subscript and sq_item, mp_subscript
   wins.

   This only adds new descriptors and doesn't overwrite entries in
   tp_dict that were previously defined.  The descriptors contain a
   reference to the C function they must call, so that it's safe if they
   are copied into a subtype's __dict__ and the subtype has a different
   C function in its slot -- calling the method defined by the
   descriptor will call the C function that was used to create it,
   rather than the C function present in the slot when it is called.
   (This is important because a subtype may have a C function in the
   slot that calls the method from the dictionary, and we want to avoid
   infinite recursion here.) */

static int
add_operators(PyTypeObject *type)
{
    PyObject *dict = type->tp_dict;
    slotdef *p;
    PyObject *descr;
    void **ptr;

    init_slotdefs();
    for (p = slotdefs; p->name; p++) {
        if (p->wrapper == NULL)
            continue;
        ptr = slotptr(type, p->offset);
        if (!ptr || !*ptr)
            continue;
        if (PyDict_GetItem(dict, p->name_strobj))
            continue;
        if (*ptr == PyObject_HashNotImplemented) {
            /* Classes may prevent the inheritance of the tp_hash
               slot by storing PyObject_HashNotImplemented in it. Make it
               visible as a None value for the __hash__ attribute. */
            if (PyDict_SetItem(dict, p->name_strobj, Py_None) < 0)
                return -1;
        }
        else {
            descr = PyDescr_NewWrapper(type, p, *ptr);
            if (descr == NULL)
                return -1;
            if (PyDict_SetItem(dict, p->name_strobj, descr) < 0)
                return -1;
            Py_DECREF(descr);
        }
    }
    if (type->tp_new != NULL) {
        if (add_tp_new_wrapper(type) < 0)
            return -1;
    }
    return 0;
}


/* Cooperative 'super' */

typedef struct {
    PyObject_HEAD
    PyTypeObject *type;
    PyObject *obj;
    PyTypeObject *obj_type;
} superobject;

static PyMemberDef super_members[] = {
    {"__thisclass__", T_OBJECT, offsetof(superobject, type), READONLY,
     "the class invoking super()"},
    {"__self__",  T_OBJECT, offsetof(superobject, obj), READONLY,
     "the instance invoking super(); may be None"},
    {"__self_class__", T_OBJECT, offsetof(superobject, obj_type), READONLY,
     "the type of the instance invoking super(); may be None"},
    {0}
};

static void
super_dealloc(PyObject *self)
{
    superobject *su = (superobject *)self;

    _PyObject_GC_UNTRACK(self);
    Py_XDECREF(su->obj);
    Py_XDECREF(su->type);
    Py_XDECREF(su->obj_type);
    Py_TYPE(self)->tp_free(self);
}

static PyObject *
super_repr(PyObject *self)
{
    superobject *su = (superobject *)self;

    if (su->obj_type)
        return PyUnicode_FromFormat(
            "<super: <class '%s'>, <%s object>>",
            su->type ? su->type->tp_name : "NULL",
            su->obj_type->tp_name);
    else
        return PyUnicode_FromFormat(
            "<super: <class '%s'>, NULL>",
            su->type ? su->type->tp_name : "NULL");
}

static PyObject *
super_getattro(PyObject *self, PyObject *name)
{
    superobject *su = (superobject *)self;
    int skip = su->obj_type == NULL;

    if (!skip) {
        /* We want __class__ to return the class of the super object
           (i.e. super, or a subclass), not the class of su->obj. */
        skip = (PyUnicode_Check(name) &&
            PyUnicode_GET_LENGTH(name) == 9 &&
            PyUnicode_CompareWithASCIIString(name, "__class__") == 0);
    }

    if (!skip) {
        PyObject *mro, *res, *tmp, *dict;
        PyTypeObject *starttype;
        descrgetfunc f;
        Py_ssize_t i, n;

        starttype = su->obj_type;
        mro = starttype->tp_mro;

        if (mro == NULL)
            n = 0;
        else {
            assert(PyTuple_Check(mro));
            n = PyTuple_GET_SIZE(mro);
        }
        for (i = 0; i < n; i++) {
            if ((PyObject *)(su->type) == PyTuple_GET_ITEM(mro, i))
                break;
        }
        i++;
        res = NULL;
        /* keep a strong reference to mro because starttype->tp_mro can be
           replaced during PyDict_GetItem(dict, name)  */
        Py_INCREF(mro);
        for (; i < n; i++) {
            tmp = PyTuple_GET_ITEM(mro, i);
            if (PyType_Check(tmp))
                dict = ((PyTypeObject *)tmp)->tp_dict;
            else
                continue;
            res = PyDict_GetItem(dict, name);
            if (res != NULL) {
                Py_INCREF(res);
                f = Py_TYPE(res)->tp_descr_get;
                if (f != NULL) {
                    tmp = f(res,
                        /* Only pass 'obj' param if
                           this is instance-mode super
                           (See SF ID #743627)
                        */
                        (su->obj == (PyObject *)
                                    su->obj_type
                            ? (PyObject *)NULL
                            : su->obj),
                        (PyObject *)starttype);
                    Py_DECREF(res);
                    res = tmp;
                }
                Py_DECREF(mro);
                return res;
            }
        }
        Py_DECREF(mro);
    }
    return PyObject_GenericGetAttr(self, name);
}

static PyTypeObject *
supercheck(PyTypeObject *type, PyObject *obj)
{
    /* Check that a super() call makes sense.  Return a type object.

       obj can be a class, or an instance of one:

       - If it is a class, it must be a subclass of 'type'.      This case is
         used for class methods; the return value is obj.

       - If it is an instance, it must be an instance of 'type'.  This is
         the normal case; the return value is obj.__class__.

       But... when obj is an instance, we want to allow for the case where
       Py_TYPE(obj) is not a subclass of type, but obj.__class__ is!
       This will allow using super() with a proxy for obj.
    */

    /* Check for first bullet above (special case) */
    if (PyType_Check(obj) && PyType_IsSubtype((PyTypeObject *)obj, type)) {
        Py_INCREF(obj);
        return (PyTypeObject *)obj;
    }

    /* Normal case */
    if (PyType_IsSubtype(Py_TYPE(obj), type)) {
        Py_INCREF(Py_TYPE(obj));
        return Py_TYPE(obj);
    }
    else {
        /* Try the slow way */
        PyObject *class_attr;

        class_attr = _PyObject_GetAttrId(obj, &PyId___class__);
        if (class_attr != NULL &&
            PyType_Check(class_attr) &&
            (PyTypeObject *)class_attr != Py_TYPE(obj))
        {
            int ok = PyType_IsSubtype(
                (PyTypeObject *)class_attr, type);
            if (ok)
                return (PyTypeObject *)class_attr;
        }

        if (class_attr == NULL)
            PyErr_Clear();
        else
            Py_DECREF(class_attr);
    }

    PyErr_SetString(PyExc_TypeError,
                    "super(type, obj): "
                    "obj must be an instance or subtype of type");
    return NULL;
}

static PyObject *
super_descr_get(PyObject *self, PyObject *obj, PyObject *type)
{
    superobject *su = (superobject *)self;
    superobject *newobj;

    if (obj == NULL || obj == Py_None || su->obj != NULL) {
        /* Not binding to an object, or already bound */
        Py_INCREF(self);
        return self;
    }
    if (Py_TYPE(su) != &PySuper_Type)
        /* If su is an instance of a (strict) subclass of super,
           call its type */
        return PyObject_CallFunctionObjArgs((PyObject *)Py_TYPE(su),
                                            su->type, obj, NULL);
    else {
        /* Inline the common case */
        PyTypeObject *obj_type = supercheck(su->type, obj);
        if (obj_type == NULL)
            return NULL;
        newobj = (superobject *)PySuper_Type.tp_new(&PySuper_Type,
                                                 NULL, NULL);
        if (newobj == NULL)
            return NULL;
        Py_INCREF(su->type);
        Py_INCREF(obj);
        newobj->type = su->type;
        newobj->obj = obj;
        newobj->obj_type = obj_type;
        return (PyObject *)newobj;
    }
}

static int
super_init(PyObject *self, PyObject *args, PyObject *kwds)
{
    superobject *su = (superobject *)self;
    PyTypeObject *type = NULL;
    PyObject *obj = NULL;
    PyTypeObject *obj_type = NULL;

    if (!_PyArg_NoKeywords("super", kwds))
        return -1;
    if (!PyArg_ParseTuple(args, "|O!O:super", &PyType_Type, &type, &obj))
        return -1;

    if (type == NULL) {
        /* Call super(), without args -- fill in from __class__
           and first local variable on the stack. */
        PyFrameObject *f = PyThreadState_GET()->frame;
        PyCodeObject *co = f->f_code;
        Py_ssize_t i, n;
        if (co == NULL) {
            PyErr_SetString(PyExc_SystemError,
                            "super(): no code object");
            return -1;
        }
        if (co->co_argcount == 0) {
            PyErr_SetString(PyExc_SystemError,
                            "super(): no arguments");
            return -1;
        }
        obj = f->f_localsplus[0];
        if (obj == NULL) {
            PyErr_SetString(PyExc_SystemError,
                            "super(): arg[0] deleted");
            return -1;
        }
        if (co->co_freevars == NULL)
            n = 0;
        else {
            assert(PyTuple_Check(co->co_freevars));
            n = PyTuple_GET_SIZE(co->co_freevars);
        }
        for (i = 0; i < n; i++) {
            PyObject *name = PyTuple_GET_ITEM(co->co_freevars, i);
            assert(PyUnicode_Check(name));
            if (!PyUnicode_CompareWithASCIIString(name,
                                                  "@__class__")) {
                Py_ssize_t index = co->co_nlocals +
                    PyTuple_GET_SIZE(co->co_cellvars) + i;
                PyObject *cell = f->f_localsplus[index];
                if (cell == NULL || !PyCell_Check(cell)) {
                    PyErr_SetString(PyExc_SystemError,
                      "super(): bad __class__ cell");
                    return -1;
                }
                type = (PyTypeObject *) PyCell_GET(cell);
                if (type == NULL) {
                    PyErr_SetString(PyExc_SystemError,
                      "super(): empty __class__ cell");
                    return -1;
                }
                if (!PyType_Check(type)) {
                    PyErr_Format(PyExc_SystemError,
                      "super(): __class__ is not a type (%s)",
                      Py_TYPE(type)->tp_name);
                    return -1;
                }
                break;
            }
        }
        if (type == NULL) {
            PyErr_SetString(PyExc_SystemError,
                            "super(): __class__ cell not found");
            return -1;
        }
    }

    if (obj == Py_None)
        obj = NULL;
    if (obj != NULL) {
        obj_type = supercheck(type, obj);
        if (obj_type == NULL)
            return -1;
        Py_INCREF(obj);
    }
    Py_INCREF(type);
    su->type = type;
    su->obj = obj;
    su->obj_type = obj_type;
    return 0;
}

PyDoc_STRVAR(super_doc,
"super() -> same as super(__class__, <first argument>)\n"
"super(type) -> unbound super object\n"
"super(type, obj) -> bound super object; requires isinstance(obj, type)\n"
"super(type, type2) -> bound super object; requires issubclass(type2, type)\n"
"Typical use to call a cooperative superclass method:\n"
"class C(B):\n"
"    def meth(self, arg):\n"
"        super().meth(arg)\n"
"This works for class methods too:\n"
"class C(B):\n"
"    @classmethod\n"
"    def cmeth(cls, arg):\n"
"        super().cmeth(arg)\n");

static int
super_traverse(PyObject *self, visitproc visit, void *arg)
{
    superobject *su = (superobject *)self;

    Py_VISIT(su->obj);
    Py_VISIT(su->type);
    Py_VISIT(su->obj_type);

    return 0;
}

PyTypeObject PySuper_Type = {
    PyVarObject_HEAD_INIT(&PyType_Type, 0)
    "super",                                    /* tp_name */
    sizeof(superobject),                        /* tp_basicsize */
    0,                                          /* tp_itemsize */
    /* methods */
    super_dealloc,                              /* tp_dealloc */
    0,                                          /* tp_print */
    0,                                          /* tp_getattr */
    0,                                          /* tp_setattr */
    0,                                          /* tp_reserved */
    super_repr,                                 /* tp_repr */
    0,                                          /* tp_as_number */
    0,                                          /* tp_as_sequence */
    0,                                          /* tp_as_mapping */
    0,                                          /* tp_hash */
    0,                                          /* tp_call */
    0,                                          /* tp_str */
    super_getattro,                             /* tp_getattro */
    0,                                          /* tp_setattro */
    0,                                          /* tp_as_buffer */
    Py_TPFLAGS_DEFAULT | Py_TPFLAGS_HAVE_GC |
        Py_TPFLAGS_BASETYPE,                    /* tp_flags */
    super_doc,                                  /* tp_doc */
    super_traverse,                             /* tp_traverse */
    0,                                          /* tp_clear */
    0,                                          /* tp_richcompare */
    0,                                          /* tp_weaklistoffset */
    0,                                          /* tp_iter */
    0,                                          /* tp_iternext */
    0,                                          /* tp_methods */
    super_members,                              /* tp_members */
    0,                                          /* tp_getset */
    0,                                          /* tp_base */
    0,                                          /* tp_dict */
    super_descr_get,                            /* tp_descr_get */
    0,                                          /* tp_descr_set */
    0,                                          /* tp_dictoffset */
    super_init,                                 /* tp_init */
    PyType_GenericAlloc,                        /* tp_alloc */
    PyType_GenericNew,                          /* tp_new */
    PyObject_GC_Del,                            /* tp_free */
};<|MERGE_RESOLUTION|>--- conflicted
+++ resolved
@@ -2386,11 +2386,8 @@
     res->ht_name = PyUnicode_FromString(spec->name);
     if (!res->ht_name)
         goto fail;
-<<<<<<< HEAD
     res->ht_qualname = res->ht_name;
     Py_INCREF(res->ht_qualname);
-=======
->>>>>>> a1433fed
     res->ht_type.tp_name = _PyUnicode_AsString(res->ht_name);
     if (!res->ht_type.tp_name)
         goto fail;
@@ -2400,11 +2397,7 @@
     res->ht_type.tp_flags = spec->flags | Py_TPFLAGS_HEAPTYPE;
 
     for (slot = spec->slots; slot->slot; slot++) {
-<<<<<<< HEAD
         if (slot->slot >= Py_ARRAY_LENGTH(slotoffsets)) {
-=======
-        if (slot->slot >= sizeof(slotoffsets)/sizeof(slotoffsets[0])) {
->>>>>>> a1433fed
             PyErr_SetString(PyExc_RuntimeError, "invalid slot offset");
             goto fail;
         }
