/* Dictionary object implementation using a hash table */

/* The distribution includes a separate file, Objects/dictnotes.txt,
   describing explorations into dictionary design and optimization.
   It covers typical dictionary use patterns, the parameters for
   tuning dictionaries, and several ideas for possible optimizations.
*/

/* PyDictKeysObject

This implements the dictionary's hashtable.

As of Python 3.6, this is compact and ordered. Basic idea is described here:
* https://mail.python.org/pipermail/python-dev/2012-December/123028.html
* https://morepypy.blogspot.com/2015/01/faster-more-memory-efficient-and-more.html

layout:

+---------------+
| dk_refcnt     |
| dk_size       |
| dk_lookup     |
| dk_usable     |
| dk_nentries   |
+---------------+
| dk_indices    |
|               |
+---------------+
| dk_entries    |
|               |
+---------------+

dk_indices is actual hashtable.  It holds index in entries, or DKIX_EMPTY(-1)
or DKIX_DUMMY(-2).
Size of indices is dk_size.  Type of each index in indices is vary on dk_size:

* int8  for          dk_size <= 128
* int16 for 256   <= dk_size <= 2**15
* int32 for 2**16 <= dk_size <= 2**31
* int64 for 2**32 <= dk_size

dk_entries is array of PyDictKeyEntry.  It's size is USABLE_FRACTION(dk_size).
DK_ENTRIES(dk) can be used to get pointer to entries.

NOTE: Since negative value is used for DKIX_EMPTY and DKIX_DUMMY, type of
dk_indices entry is signed integer and int16 is used for table which
dk_size == 256.
*/


/*
The DictObject can be in one of two forms.

Either:
  A combined table:
    ma_values == NULL, dk_refcnt == 1.
    Values are stored in the me_value field of the PyDictKeysObject.
Or:
  A split table:
    ma_values != NULL, dk_refcnt >= 1
    Values are stored in the ma_values array.
    Only string (unicode) keys are allowed.
    All dicts sharing same key must have same insertion order.

There are four kinds of slots in the table (slot is index, and
DK_ENTRIES(keys)[index] if index >= 0):

1. Unused.  index == DKIX_EMPTY
   Does not hold an active (key, value) pair now and never did.  Unused can
   transition to Active upon key insertion.  This is each slot's initial state.

2. Active.  index >= 0, me_key != NULL and me_value != NULL
   Holds an active (key, value) pair.  Active can transition to Dummy or
   Pending upon key deletion (for combined and split tables respectively).
   This is the only case in which me_value != NULL.

3. Dummy.  index == DKIX_DUMMY  (combined only)
   Previously held an active (key, value) pair, but that was deleted and an
   active pair has not yet overwritten the slot.  Dummy can transition to
   Active upon key insertion.  Dummy slots cannot be made Unused again
   else the probe sequence in case of collision would have no way to know
   they were once active.

4. Pending. index >= 0, key != NULL, and value == NULL  (split only)
   Not yet inserted in split-table.
*/

/*
Preserving insertion order

It's simple for combined table.  Since dk_entries is mostly append only, we can
get insertion order by just iterating dk_entries.

One exception is .popitem().  It removes last item in dk_entries and decrement
dk_nentries to achieve amortized O(1).  Since there are DKIX_DUMMY remains in
dk_indices, we can't increment dk_usable even though dk_nentries is
decremented.

In split table, inserting into pending entry is allowed only for dk_entries[ix]
where ix == mp->ma_used. Inserting into other index and deleting item cause
converting the dict to the combined table.
*/

/* PyDict_MINSIZE is the starting size for any new dict.
 * 8 allows dicts with no more than 5 active entries; experiments suggested
 * this suffices for the majority of dicts (consisting mostly of usually-small
 * dicts created to pass keyword arguments).
 * Making this 8, rather than 4 reduces the number of resizes for most
 * dictionaries, without any significant extra memory use.
 */
#define PyDict_MINSIZE 8

#include "Python.h"
#include "dict-common.h"
#include "stringlib/eq.h"    /* to get unicode_eq() */

/*[clinic input]
class dict "PyDictObject *" "&PyDict_Type"
[clinic start generated code]*/
/*[clinic end generated code: output=da39a3ee5e6b4b0d input=f157a5a0ce9589d6]*/


/*
To ensure the lookup algorithm terminates, there must be at least one Unused
slot (NULL key) in the table.
To avoid slowing down lookups on a near-full table, we resize the table when
it's USABLE_FRACTION (currently two-thirds) full.
*/

#define PERTURB_SHIFT 5

/*
Major subtleties ahead:  Most hash schemes depend on having a "good" hash
function, in the sense of simulating randomness.  Python doesn't:  its most
important hash functions (for ints) are very regular in common
cases:

  >>>[hash(i) for i in range(4)]
  [0, 1, 2, 3]

This isn't necessarily bad!  To the contrary, in a table of size 2**i, taking
the low-order i bits as the initial table index is extremely fast, and there
are no collisions at all for dicts indexed by a contiguous range of ints. So
this gives better-than-random behavior in common cases, and that's very
desirable.

OTOH, when collisions occur, the tendency to fill contiguous slices of the
hash table makes a good collision resolution strategy crucial.  Taking only
the last i bits of the hash code is also vulnerable:  for example, consider
the list [i << 16 for i in range(20000)] as a set of keys.  Since ints are
their own hash codes, and this fits in a dict of size 2**15, the last 15 bits
 of every hash code are all 0:  they *all* map to the same table index.

But catering to unusual cases should not slow the usual ones, so we just take
the last i bits anyway.  It's up to collision resolution to do the rest.  If
we *usually* find the key we're looking for on the first try (and, it turns
out, we usually do -- the table load factor is kept under 2/3, so the odds
are solidly in our favor), then it makes best sense to keep the initial index
computation dirt cheap.

The first half of collision resolution is to visit table indices via this
recurrence:

    j = ((5*j) + 1) mod 2**i

For any initial j in range(2**i), repeating that 2**i times generates each
int in range(2**i) exactly once (see any text on random-number generation for
proof).  By itself, this doesn't help much:  like linear probing (setting
j += 1, or j -= 1, on each loop trip), it scans the table entries in a fixed
order.  This would be bad, except that's not the only thing we do, and it's
actually *good* in the common cases where hash keys are consecutive.  In an
example that's really too small to make this entirely clear, for a table of
size 2**3 the order of indices is:

    0 -> 1 -> 6 -> 7 -> 4 -> 5 -> 2 -> 3 -> 0 [and here it's repeating]

If two things come in at index 5, the first place we look after is index 2,
not 6, so if another comes in at index 6 the collision at 5 didn't hurt it.
Linear probing is deadly in this case because there the fixed probe order
is the *same* as the order consecutive keys are likely to arrive.  But it's
extremely unlikely hash codes will follow a 5*j+1 recurrence by accident,
and certain that consecutive hash codes do not.

The other half of the strategy is to get the other bits of the hash code
into play.  This is done by initializing a (unsigned) vrbl "perturb" to the
full hash code, and changing the recurrence to:

    perturb >>= PERTURB_SHIFT;
    j = (5*j) + 1 + perturb;
    use j % 2**i as the next table index;

Now the probe sequence depends (eventually) on every bit in the hash code,
and the pseudo-scrambling property of recurring on 5*j+1 is more valuable,
because it quickly magnifies small differences in the bits that didn't affect
the initial index.  Note that because perturb is unsigned, if the recurrence
is executed often enough perturb eventually becomes and remains 0.  At that
point (very rarely reached) the recurrence is on (just) 5*j+1 again, and
that's certain to find an empty slot eventually (since it generates every int
in range(2**i), and we make sure there's always at least one empty slot).

Selecting a good value for PERTURB_SHIFT is a balancing act.  You want it
small so that the high bits of the hash code continue to affect the probe
sequence across iterations; but you want it large so that in really bad cases
the high-order hash bits have an effect on early iterations.  5 was "the
best" in minimizing total collisions across experiments Tim Peters ran (on
both normal and pathological cases), but 4 and 6 weren't significantly worse.

Historical: Reimer Behrends contributed the idea of using a polynomial-based
approach, using repeated multiplication by x in GF(2**n) where an irreducible
polynomial for each table size was chosen such that x was a primitive root.
Christian Tismer later extended that to use division by x instead, as an
efficient way to get the high bits of the hash code into play.  This scheme
also gave excellent collision statistics, but was more expensive:  two
if-tests were required inside the loop; computing "the next" index took about
the same number of operations but without as much potential parallelism
(e.g., computing 5*j can go on at the same time as computing 1+perturb in the
above, and then shifting perturb can be done while the table index is being
masked); and the PyDictObject struct required a member to hold the table's
polynomial.  In Tim's experiments the current scheme ran faster, produced
equally good collision statistics, needed less code & used less memory.

*/

/* forward declarations */
static Py_ssize_t lookdict(PyDictObject *mp, PyObject *key,
                           Py_hash_t hash, PyObject **value_addr,
                           Py_ssize_t *hashpos);
static Py_ssize_t lookdict_unicode(PyDictObject *mp, PyObject *key,
                                   Py_hash_t hash, PyObject **value_addr,
                                   Py_ssize_t *hashpos);
static Py_ssize_t
lookdict_unicode_nodummy(PyDictObject *mp, PyObject *key,
                         Py_hash_t hash, PyObject **value_addr,
                         Py_ssize_t *hashpos);
static Py_ssize_t lookdict_split(PyDictObject *mp, PyObject *key,
                                 Py_hash_t hash, PyObject **value_addr,
                                 Py_ssize_t *hashpos);

static int dictresize(PyDictObject *mp, Py_ssize_t minused);

/*Global counter used to set ma_version_tag field of dictionary.
 * It is incremented each time that a dictionary is created and each
 * time that a dictionary is modified. */
static uint64_t pydict_global_version = 0;

#define DICT_NEXT_VERSION() (++pydict_global_version)

/* Dictionary reuse scheme to save calls to malloc and free */
#ifndef PyDict_MAXFREELIST
#define PyDict_MAXFREELIST 80
#endif
static PyDictObject *free_list[PyDict_MAXFREELIST];
static int numfree = 0;
static PyDictKeysObject *keys_free_list[PyDict_MAXFREELIST];
static int numfreekeys = 0;

#include "clinic/dictobject.c.h"

int
PyDict_ClearFreeList(void)
{
    PyDictObject *op;
    int ret = numfree + numfreekeys;
    while (numfree) {
        op = free_list[--numfree];
        assert(PyDict_CheckExact(op));
        PyObject_GC_Del(op);
    }
    while (numfreekeys) {
        PyObject_FREE(keys_free_list[--numfreekeys]);
    }
    return ret;
}

/* Print summary info about the state of the optimized allocator */
void
_PyDict_DebugMallocStats(FILE *out)
{
    _PyDebugAllocatorStats(out,
                           "free PyDictObject", numfree, sizeof(PyDictObject));
}


void
PyDict_Fini(void)
{
    PyDict_ClearFreeList();
}

#define DK_SIZE(dk) ((dk)->dk_size)
#if SIZEOF_VOID_P > 4
#define DK_IXSIZE(dk)                          \
    (DK_SIZE(dk) <= 0xff ?                     \
        1 : DK_SIZE(dk) <= 0xffff ?            \
            2 : DK_SIZE(dk) <= 0xffffffff ?    \
                4 : sizeof(int64_t))
#else
#define DK_IXSIZE(dk)                          \
    (DK_SIZE(dk) <= 0xff ?                     \
        1 : DK_SIZE(dk) <= 0xffff ?            \
            2 : sizeof(int32_t))
#endif
#define DK_ENTRIES(dk) \
    ((PyDictKeyEntry*)(&(dk)->dk_indices.as_1[DK_SIZE(dk) * DK_IXSIZE(dk)]))

#define DK_DEBUG_INCREF _Py_INC_REFTOTAL _Py_REF_DEBUG_COMMA
#define DK_DEBUG_DECREF _Py_DEC_REFTOTAL _Py_REF_DEBUG_COMMA

#define DK_INCREF(dk) (DK_DEBUG_INCREF ++(dk)->dk_refcnt)
#define DK_DECREF(dk) if (DK_DEBUG_DECREF (--(dk)->dk_refcnt) == 0) free_keys_object(dk)
#define DK_MASK(dk) (((dk)->dk_size)-1)
#define IS_POWER_OF_2(x) (((x) & (x-1)) == 0)

/* lookup indices.  returns DKIX_EMPTY, DKIX_DUMMY, or ix >=0 */
static inline Py_ssize_t
dk_get_index(PyDictKeysObject *keys, Py_ssize_t i)
{
    Py_ssize_t s = DK_SIZE(keys);
    Py_ssize_t ix;

    if (s <= 0xff) {
        int8_t *indices = keys->dk_indices.as_1;
        ix = indices[i];
    }
    else if (s <= 0xffff) {
        int16_t *indices = keys->dk_indices.as_2;
        ix = indices[i];
    }
#if SIZEOF_VOID_P > 4
    else if (s > 0xffffffff) {
        int64_t *indices = keys->dk_indices.as_8;
        ix = indices[i];
    }
#endif
    else {
        int32_t *indices = keys->dk_indices.as_4;
        ix = indices[i];
    }
    assert(ix >= DKIX_DUMMY);
    return ix;
}

/* write to indices. */
static inline void
dk_set_index(PyDictKeysObject *keys, Py_ssize_t i, Py_ssize_t ix)
{
    Py_ssize_t s = DK_SIZE(keys);

    assert(ix >= DKIX_DUMMY);

    if (s <= 0xff) {
        int8_t *indices = keys->dk_indices.as_1;
        assert(ix <= 0x7f);
        indices[i] = (char)ix;
    }
    else if (s <= 0xffff) {
        int16_t *indices = keys->dk_indices.as_2;
        assert(ix <= 0x7fff);
        indices[i] = (int16_t)ix;
    }
#if SIZEOF_VOID_P > 4
    else if (s > 0xffffffff) {
        int64_t *indices = keys->dk_indices.as_8;
        indices[i] = ix;
    }
#endif
    else {
        int32_t *indices = keys->dk_indices.as_4;
        assert(ix <= 0x7fffffff);
        indices[i] = (int32_t)ix;
    }
}


/* USABLE_FRACTION is the maximum dictionary load.
 * Increasing this ratio makes dictionaries more dense resulting in more
 * collisions.  Decreasing it improves sparseness at the expense of spreading
 * indices over more cache lines and at the cost of total memory consumed.
 *
 * USABLE_FRACTION must obey the following:
 *     (0 < USABLE_FRACTION(n) < n) for all n >= 2
 *
 * USABLE_FRACTION should be quick to calculate.
 * Fractions around 1/2 to 2/3 seem to work well in practice.
 */
#define USABLE_FRACTION(n) (((n) << 1)/3)

/* ESTIMATE_SIZE is reverse function of USABLE_FRACTION.
 * This can be used to reserve enough size to insert n entries without
 * resizing.
 */
#define ESTIMATE_SIZE(n)  (((n)*3+1) >> 1)

/* Alternative fraction that is otherwise close enough to 2n/3 to make
 * little difference. 8 * 2/3 == 8 * 5/8 == 5. 16 * 2/3 == 16 * 5/8 == 10.
 * 32 * 2/3 = 21, 32 * 5/8 = 20.
 * Its advantage is that it is faster to compute on machines with slow division.
 * #define USABLE_FRACTION(n) (((n) >> 1) + ((n) >> 2) - ((n) >> 3))
 */

/* GROWTH_RATE. Growth rate upon hitting maximum load.
 * Currently set to used*2 + capacity/2.
 * This means that dicts double in size when growing without deletions,
 * but have more head room when the number of deletions is on a par with the
 * number of insertions.
 * Raising this to used*4 doubles memory consumption depending on the size of
 * the dictionary, but results in half the number of resizes, less effort to
 * resize.
 * GROWTH_RATE was set to used*4 up to version 3.2.
 * GROWTH_RATE was set to used*2 in version 3.3.0
 */
#define GROWTH_RATE(d) (((d)->ma_used*2)+((d)->ma_keys->dk_size>>1))

#define ENSURE_ALLOWS_DELETIONS(d) \
    if ((d)->ma_keys->dk_lookup == lookdict_unicode_nodummy) { \
        (d)->ma_keys->dk_lookup = lookdict_unicode; \
    }

/* This immutable, empty PyDictKeysObject is used for PyDict_Clear()
 * (which cannot fail and thus can do no allocation).
 */
static PyDictKeysObject empty_keys_struct = {
        1, /* dk_refcnt */
        1, /* dk_size */
        lookdict_split, /* dk_lookup */
        0, /* dk_usable (immutable) */
        0, /* dk_nentries */
        .dk_indices = { .as_1 = {DKIX_EMPTY, DKIX_EMPTY, DKIX_EMPTY, DKIX_EMPTY,
                                 DKIX_EMPTY, DKIX_EMPTY, DKIX_EMPTY, DKIX_EMPTY}},
};

static PyObject *empty_values[1] = { NULL };

#define Py_EMPTY_KEYS &empty_keys_struct

/* Uncomment to check the dict content in _PyDict_CheckConsistency() */
/* #define DEBUG_PYDICT */


#ifdef Py_DEBUG
static int
_PyDict_CheckConsistency(PyDictObject *mp)
{
    PyDictKeysObject *keys = mp->ma_keys;
    int splitted = _PyDict_HasSplitTable(mp);
    Py_ssize_t usable = USABLE_FRACTION(keys->dk_size);
#ifdef DEBUG_PYDICT
    PyDictKeyEntry *entries = DK_ENTRIES(keys);
    Py_ssize_t i;
#endif

    assert(0 <= mp->ma_used && mp->ma_used <= usable);
    assert(IS_POWER_OF_2(keys->dk_size));
    assert(0 <= keys->dk_usable
           && keys->dk_usable <= usable);
    assert(0 <= keys->dk_nentries
           && keys->dk_nentries <= usable);
    assert(keys->dk_usable + keys->dk_nentries <= usable);

    if (!splitted) {
        /* combined table */
        assert(keys->dk_refcnt == 1);
    }

#ifdef DEBUG_PYDICT
    for (i=0; i < keys->dk_size; i++) {
        Py_ssize_t ix = dk_get_index(keys, i);
        assert(DKIX_DUMMY <= ix && ix <= usable);
    }

    for (i=0; i < usable; i++) {
        PyDictKeyEntry *entry = &entries[i];
        PyObject *key = entry->me_key;

        if (key != NULL) {
            if (PyUnicode_CheckExact(key)) {
                Py_hash_t hash = ((PyASCIIObject *)key)->hash;
                assert(hash != -1);
                assert(entry->me_hash == hash);
            }
            else {
                /* test_dict fails if PyObject_Hash() is called again */
                assert(entry->me_hash != -1);
            }
            if (!splitted) {
                assert(entry->me_value != NULL);
            }
        }

        if (splitted) {
            assert(entry->me_value == NULL);
        }
    }

    if (splitted) {
        /* splitted table */
        for (i=0; i < mp->ma_used; i++) {
            assert(mp->ma_values[i] != NULL);
        }
    }
#endif

    return 1;
}
#endif


static PyDictKeysObject *new_keys_object(Py_ssize_t size)
{
    PyDictKeysObject *dk;
    Py_ssize_t es, usable;

    assert(size >= PyDict_MINSIZE);
    assert(IS_POWER_OF_2(size));

    usable = USABLE_FRACTION(size);
    if (size <= 0xff) {
        es = 1;
    }
    else if (size <= 0xffff) {
        es = 2;
    }
#if SIZEOF_VOID_P > 4
    else if (size <= 0xffffffff) {
        es = 4;
    }
#endif
    else {
        es = sizeof(Py_ssize_t);
    }

    if (size == PyDict_MINSIZE && numfreekeys > 0) {
        dk = keys_free_list[--numfreekeys];
    }
    else {
        dk = PyObject_MALLOC(sizeof(PyDictKeysObject)
                             - Py_MEMBER_SIZE(PyDictKeysObject, dk_indices)
                             + es * size
                             + sizeof(PyDictKeyEntry) * usable);
        if (dk == NULL) {
            PyErr_NoMemory();
            return NULL;
        }
    }
    DK_DEBUG_INCREF dk->dk_refcnt = 1;
    dk->dk_size = size;
    dk->dk_usable = usable;
    dk->dk_lookup = lookdict_unicode_nodummy;
    dk->dk_nentries = 0;
    memset(&dk->dk_indices.as_1[0], 0xff, es * size);
    memset(DK_ENTRIES(dk), 0, sizeof(PyDictKeyEntry) * usable);
    return dk;
}

static void
free_keys_object(PyDictKeysObject *keys)
{
    PyDictKeyEntry *entries = DK_ENTRIES(keys);
    Py_ssize_t i, n;
    for (i = 0, n = keys->dk_nentries; i < n; i++) {
        Py_XDECREF(entries[i].me_key);
        Py_XDECREF(entries[i].me_value);
    }
    if (keys->dk_size == PyDict_MINSIZE && numfreekeys < PyDict_MAXFREELIST) {
        keys_free_list[numfreekeys++] = keys;
        return;
    }
    PyObject_FREE(keys);
}

#define new_values(size) PyMem_NEW(PyObject *, size)
#define free_values(values) PyMem_FREE(values)

/* Consumes a reference to the keys object */
static PyObject *
new_dict(PyDictKeysObject *keys, PyObject **values)
{
    PyDictObject *mp;
    assert(keys != NULL);
    if (numfree) {
        mp = free_list[--numfree];
        assert (mp != NULL);
        assert (Py_TYPE(mp) == &PyDict_Type);
        _Py_NewReference((PyObject *)mp);
    }
    else {
        mp = PyObject_GC_New(PyDictObject, &PyDict_Type);
        if (mp == NULL) {
            DK_DECREF(keys);
            free_values(values);
            return NULL;
        }
    }
    mp->ma_keys = keys;
    mp->ma_values = values;
    mp->ma_used = 0;
    mp->ma_version_tag = DICT_NEXT_VERSION();
    assert(_PyDict_CheckConsistency(mp));
    return (PyObject *)mp;
}

/* Consumes a reference to the keys object */
static PyObject *
new_dict_with_shared_keys(PyDictKeysObject *keys)
{
    PyObject **values;
    Py_ssize_t i, size;

    size = USABLE_FRACTION(DK_SIZE(keys));
    values = new_values(size);
    if (values == NULL) {
        DK_DECREF(keys);
        return PyErr_NoMemory();
    }
    for (i = 0; i < size; i++) {
        values[i] = NULL;
    }
    return new_dict(keys, values);
}

PyObject *
PyDict_New(void)
{
    PyDictKeysObject *keys = new_keys_object(PyDict_MINSIZE);
    if (keys == NULL)
        return NULL;
    return new_dict(keys, NULL);
}

/* Search index of hash table from offset of entry table */
static Py_ssize_t
lookdict_index(PyDictKeysObject *k, Py_hash_t hash, Py_ssize_t index)
{
    size_t i;
    size_t mask = DK_MASK(k);
    Py_ssize_t ix;

    i = (size_t)hash & mask;
    ix = dk_get_index(k, i);
    if (ix == index) {
        return i;
    }
    if (ix == DKIX_EMPTY) {
        return DKIX_EMPTY;
    }

    for (size_t perturb = hash;;) {
        perturb >>= PERTURB_SHIFT;
        i = mask & ((i << 2) + i + perturb + 1);
        ix = dk_get_index(k, i);
        if (ix == index) {
            return i;
        }
        if (ix == DKIX_EMPTY) {
            return DKIX_EMPTY;
        }
    }
    assert(0);          /* NOT REACHED */
    return DKIX_ERROR;
}

/*
The basic lookup function used by all operations.
This is based on Algorithm D from Knuth Vol. 3, Sec. 6.4.
Open addressing is preferred over chaining since the link overhead for
chaining would be substantial (100% with typical malloc overhead).

The initial probe index is computed as hash mod the table size. Subsequent
probe indices are computed as explained earlier.

All arithmetic on hash should ignore overflow.

The details in this version are due to Tim Peters, building on many past
contributions by Reimer Behrends, Jyrki Alakuijala, Vladimir Marangozov and
Christian Tismer.

lookdict() is general-purpose, and may return DKIX_ERROR if (and only if) a
comparison raises an exception.
lookdict_unicode() below is specialized to string keys, comparison of which can
never raise an exception; that function can never return DKIX_ERROR.
lookdict_unicode_nodummy is further specialized for string keys that cannot be
the <dummy> value.
For both, when the key isn't found a DKIX_EMPTY is returned. hashpos returns
where the key index should be inserted.
*/
static Py_ssize_t _Py_HOT_FUNCTION
lookdict(PyDictObject *mp, PyObject *key,
         Py_hash_t hash, PyObject **value_addr, Py_ssize_t *hashpos)
{
    size_t i, mask;
    Py_ssize_t ix, freeslot;
    int cmp;
    PyDictKeysObject *dk;
    PyDictKeyEntry *ep0, *ep;
    PyObject *startkey;

top:
    dk = mp->ma_keys;
    mask = DK_MASK(dk);
    ep0 = DK_ENTRIES(dk);
    i = (size_t)hash & mask;

    ix = dk_get_index(dk, i);
    if (ix == DKIX_EMPTY) {
        if (hashpos != NULL)
            *hashpos = i;
        *value_addr = NULL;
        return DKIX_EMPTY;
    }
    if (ix == DKIX_DUMMY) {
        freeslot = i;
    }
    else {
        ep = &ep0[ix];
        assert(ep->me_key != NULL);
        if (ep->me_key == key) {
            *value_addr = ep->me_value;
            if (hashpos != NULL)
                *hashpos = i;
            return ix;
        }
        if (ep->me_hash == hash) {
            startkey = ep->me_key;
            Py_INCREF(startkey);
            cmp = PyObject_RichCompareBool(startkey, key, Py_EQ);
            Py_DECREF(startkey);
            if (cmp < 0) {
                *value_addr = NULL;
                return DKIX_ERROR;
            }
            if (dk == mp->ma_keys && ep->me_key == startkey) {
                if (cmp > 0) {
                    *value_addr = ep->me_value;
                    if (hashpos != NULL)
                        *hashpos = i;
                    return ix;
                }
            }
            else {
                /* The dict was mutated, restart */
                goto top;
            }
        }
        freeslot = -1;
    }

    for (size_t perturb = hash;;) {
        perturb >>= PERTURB_SHIFT;
        i = ((i << 2) + i + perturb + 1) & mask;
        ix = dk_get_index(dk, i);
        if (ix == DKIX_EMPTY) {
            if (hashpos != NULL) {
                *hashpos = (freeslot == -1) ? (Py_ssize_t)i : freeslot;
            }
            *value_addr = NULL;
            return ix;
        }
        if (ix == DKIX_DUMMY) {
            if (freeslot == -1)
                freeslot = i;
            continue;
        }
        ep = &ep0[ix];
        assert(ep->me_key != NULL);
        if (ep->me_key == key) {
            if (hashpos != NULL) {
                *hashpos = i;
            }
            *value_addr = ep->me_value;
            return ix;
        }
        if (ep->me_hash == hash) {
            startkey = ep->me_key;
            Py_INCREF(startkey);
            cmp = PyObject_RichCompareBool(startkey, key, Py_EQ);
            Py_DECREF(startkey);
            if (cmp < 0) {
                *value_addr = NULL;
                return DKIX_ERROR;
            }
            if (dk == mp->ma_keys && ep->me_key == startkey) {
                if (cmp > 0) {
                    if (hashpos != NULL) {
                        *hashpos = i;
                    }
                    *value_addr = ep->me_value;
                    return ix;
                }
            }
            else {
                /* The dict was mutated, restart */
                goto top;
            }
        }
    }
    assert(0);          /* NOT REACHED */
    return 0;
}

/* Specialized version for string-only keys */
static Py_ssize_t _Py_HOT_FUNCTION
lookdict_unicode(PyDictObject *mp, PyObject *key,
                 Py_hash_t hash, PyObject **value_addr, Py_ssize_t *hashpos)
{
    size_t i;
    size_t mask = DK_MASK(mp->ma_keys);
    Py_ssize_t ix, freeslot;
    PyDictKeyEntry *ep, *ep0 = DK_ENTRIES(mp->ma_keys);

    assert(mp->ma_values == NULL);
    /* Make sure this function doesn't have to handle non-unicode keys,
       including subclasses of str; e.g., one reason to subclass
       unicodes is to override __eq__, and for speed we don't cater to
       that here. */
    if (!PyUnicode_CheckExact(key)) {
        mp->ma_keys->dk_lookup = lookdict;
        return lookdict(mp, key, hash, value_addr, hashpos);
    }
    i = (size_t)hash & mask;
    ix = dk_get_index(mp->ma_keys, i);
    if (ix == DKIX_EMPTY) {
        if (hashpos != NULL)
            *hashpos = i;
        *value_addr = NULL;
        return DKIX_EMPTY;
    }
    if (ix == DKIX_DUMMY) {
        freeslot = i;
    }
    else {
        ep = &ep0[ix];
        assert(ep->me_key != NULL);
        if (ep->me_key == key
            || (ep->me_hash == hash && unicode_eq(ep->me_key, key))) {
            if (hashpos != NULL)
                *hashpos = i;
            *value_addr = ep->me_value;
            return ix;
        }
        freeslot = -1;
    }

    for (size_t perturb = hash;;) {
        perturb >>= PERTURB_SHIFT;
        i = mask & ((i << 2) + i + perturb + 1);
        ix = dk_get_index(mp->ma_keys, i);
        if (ix == DKIX_EMPTY) {
            if (hashpos != NULL) {
                *hashpos = (freeslot == -1) ? (Py_ssize_t)i : freeslot;
            }
            *value_addr = NULL;
            return DKIX_EMPTY;
        }
        if (ix == DKIX_DUMMY) {
            if (freeslot == -1)
                freeslot = i;
            continue;
        }
        ep = &ep0[ix];
        assert(ep->me_key != NULL);
        if (ep->me_key == key
            || (ep->me_hash == hash && unicode_eq(ep->me_key, key))) {
            *value_addr = ep->me_value;
            if (hashpos != NULL) {
                *hashpos = i;
            }
            return ix;
        }
    }
    assert(0);          /* NOT REACHED */
    return 0;
}

/* Faster version of lookdict_unicode when it is known that no <dummy> keys
 * will be present. */
static Py_ssize_t _Py_HOT_FUNCTION
lookdict_unicode_nodummy(PyDictObject *mp, PyObject *key,
                         Py_hash_t hash, PyObject **value_addr,
                         Py_ssize_t *hashpos)
{
    size_t i;
    size_t mask = DK_MASK(mp->ma_keys);
    Py_ssize_t ix;
    PyDictKeyEntry *ep, *ep0 = DK_ENTRIES(mp->ma_keys);

    assert(mp->ma_values == NULL);
    /* Make sure this function doesn't have to handle non-unicode keys,
       including subclasses of str; e.g., one reason to subclass
       unicodes is to override __eq__, and for speed we don't cater to
       that here. */
    if (!PyUnicode_CheckExact(key)) {
        mp->ma_keys->dk_lookup = lookdict;
        return lookdict(mp, key, hash, value_addr, hashpos);
    }
    i = (size_t)hash & mask;
    ix = dk_get_index(mp->ma_keys, i);
    assert (ix != DKIX_DUMMY);
    if (ix == DKIX_EMPTY) {
        if (hashpos != NULL)
            *hashpos = i;
        *value_addr = NULL;
        return DKIX_EMPTY;
    }
    ep = &ep0[ix];
    assert(ep->me_key != NULL);
    assert(PyUnicode_CheckExact(ep->me_key));
    if (ep->me_key == key ||
        (ep->me_hash == hash && unicode_eq(ep->me_key, key))) {
        if (hashpos != NULL)
            *hashpos = i;
        *value_addr = ep->me_value;
        return ix;
    }
    for (size_t perturb = hash;;) {
        perturb >>= PERTURB_SHIFT;
        i = mask & ((i << 2) + i + perturb + 1);
        ix = dk_get_index(mp->ma_keys, i);
        assert (ix != DKIX_DUMMY);
        if (ix == DKIX_EMPTY) {
            if (hashpos != NULL)
                *hashpos = i;
            *value_addr = NULL;
            return DKIX_EMPTY;
        }
        ep = &ep0[ix];
        assert(ep->me_key != NULL && PyUnicode_CheckExact(ep->me_key));
        if (ep->me_key == key ||
            (ep->me_hash == hash && unicode_eq(ep->me_key, key))) {
            if (hashpos != NULL)
                *hashpos = i;
            *value_addr = ep->me_value;
            return ix;
        }
    }
    assert(0);          /* NOT REACHED */
    return 0;
}

/* Version of lookdict for split tables.
 * All split tables and only split tables use this lookup function.
 * Split tables only contain unicode keys and no dummy keys,
 * so algorithm is the same as lookdict_unicode_nodummy.
 */
static Py_ssize_t _Py_HOT_FUNCTION
lookdict_split(PyDictObject *mp, PyObject *key,
               Py_hash_t hash, PyObject **value_addr, Py_ssize_t *hashpos)
{
    size_t i;
    size_t mask = DK_MASK(mp->ma_keys);
    Py_ssize_t ix;
    PyDictKeyEntry *ep, *ep0 = DK_ENTRIES(mp->ma_keys);

    /* mp must split table */
    assert(mp->ma_values != NULL);
    if (!PyUnicode_CheckExact(key)) {
        ix = lookdict(mp, key, hash, value_addr, hashpos);
        if (ix >= 0) {
            *value_addr = mp->ma_values[ix];
        }
        return ix;
    }

    i = (size_t)hash & mask;
    ix = dk_get_index(mp->ma_keys, i);
    if (ix == DKIX_EMPTY) {
        if (hashpos != NULL)
            *hashpos = i;
        *value_addr = NULL;
        return DKIX_EMPTY;
    }
    assert(ix >= 0);
    ep = &ep0[ix];
    assert(ep->me_key != NULL && PyUnicode_CheckExact(ep->me_key));
    if (ep->me_key == key ||
        (ep->me_hash == hash && unicode_eq(ep->me_key, key))) {
        if (hashpos != NULL)
            *hashpos = i;
        *value_addr = mp->ma_values[ix];
        return ix;
    }
    for (size_t perturb = hash;;) {
        perturb >>= PERTURB_SHIFT;
        i = mask & ((i << 2) + i + perturb + 1);
        ix = dk_get_index(mp->ma_keys, i);
        if (ix == DKIX_EMPTY) {
            if (hashpos != NULL)
                *hashpos = i;
            *value_addr = NULL;
            return DKIX_EMPTY;
        }
        assert(ix >= 0);
        ep = &ep0[ix];
        assert(ep->me_key != NULL && PyUnicode_CheckExact(ep->me_key));
        if (ep->me_key == key ||
            (ep->me_hash == hash && unicode_eq(ep->me_key, key))) {
            if (hashpos != NULL)
                *hashpos = i;
            *value_addr = mp->ma_values[ix];
            return ix;
        }
    }
    assert(0);          /* NOT REACHED */
    return 0;
}

int
_PyDict_HasOnlyStringKeys(PyObject *dict)
{
    Py_ssize_t pos = 0;
    PyObject *key, *value;
    assert(PyDict_Check(dict));
    /* Shortcut */
    if (((PyDictObject *)dict)->ma_keys->dk_lookup != lookdict)
        return 1;
    while (PyDict_Next(dict, &pos, &key, &value))
        if (!PyUnicode_Check(key))
            return 0;
    return 1;
}

#define MAINTAIN_TRACKING(mp, key, value) \
    do { \
        if (!_PyObject_GC_IS_TRACKED(mp)) { \
            if (_PyObject_GC_MAY_BE_TRACKED(key) || \
                _PyObject_GC_MAY_BE_TRACKED(value)) { \
                _PyObject_GC_TRACK(mp); \
            } \
        } \
    } while(0)

void
_PyDict_MaybeUntrack(PyObject *op)
{
    PyDictObject *mp;
    PyObject *value;
    Py_ssize_t i, numentries;
    PyDictKeyEntry *ep0;

    if (!PyDict_CheckExact(op) || !_PyObject_GC_IS_TRACKED(op))
        return;

    mp = (PyDictObject *) op;
    ep0 = DK_ENTRIES(mp->ma_keys);
    numentries = mp->ma_keys->dk_nentries;
    if (_PyDict_HasSplitTable(mp)) {
        for (i = 0; i < numentries; i++) {
            if ((value = mp->ma_values[i]) == NULL)
                continue;
            if (_PyObject_GC_MAY_BE_TRACKED(value)) {
                assert(!_PyObject_GC_MAY_BE_TRACKED(ep0[i].me_key));
                return;
            }
        }
    }
    else {
        for (i = 0; i < numentries; i++) {
            if ((value = ep0[i].me_value) == NULL)
                continue;
            if (_PyObject_GC_MAY_BE_TRACKED(value) ||
                _PyObject_GC_MAY_BE_TRACKED(ep0[i].me_key))
                return;
        }
    }
    _PyObject_GC_UNTRACK(op);
}

/* Internal function to find slot for an item from its hash
   when it is known that the key is not present in the dict.

   The dict must be combined. */
static Py_ssize_t
find_empty_slot(PyDictKeysObject *keys, PyObject *key, Py_hash_t hash)
{
    size_t i;
    size_t mask = DK_MASK(keys);
    Py_ssize_t ix;

    assert(key != NULL);

    i = hash & mask;
    ix = dk_get_index(keys, i);
    for (size_t perturb = hash; ix != DKIX_EMPTY;) {
        perturb >>= PERTURB_SHIFT;
        i = (i << 2) + i + perturb + 1;
        ix = dk_get_index(keys, i & mask);
    }
    assert(DK_ENTRIES(keys)[keys->dk_nentries].me_value == NULL);
    return i & mask;
}

static int
insertion_resize(PyDictObject *mp)
{
    return dictresize(mp, GROWTH_RATE(mp));
}

/*
Internal routine to insert a new item into the table.
Used both by the internal resize routine and by the public insert routine.
Returns -1 if an error occurred, or 0 on success.
*/
static int
insertdict(PyDictObject *mp, PyObject *key, Py_hash_t hash, PyObject *value)
{
    PyObject *old_value;
    PyDictKeyEntry *ep;
    Py_ssize_t hashpos, ix;

    if (mp->ma_values != NULL && !PyUnicode_CheckExact(key)) {
        if (insertion_resize(mp) < 0)
            return -1;
    }

    ix = mp->ma_keys->dk_lookup(mp, key, hash, &old_value, &hashpos);
    if (ix == DKIX_ERROR) {
        return -1;
    }

    assert(PyUnicode_CheckExact(key) || mp->ma_keys->dk_lookup == lookdict);
    Py_INCREF(value);
    MAINTAIN_TRACKING(mp, key, value);

    /* When insertion order is different from shared key, we can't share
     * the key anymore.  Convert this instance to combine table.
     */
    if (_PyDict_HasSplitTable(mp) &&
        ((ix >= 0 && old_value == NULL && mp->ma_used != ix) ||
         (ix == DKIX_EMPTY && mp->ma_used != mp->ma_keys->dk_nentries))) {
        if (insertion_resize(mp) < 0) {
            Py_DECREF(value);
            return -1;
        }
        hashpos = find_empty_slot(mp->ma_keys, key, hash);
        ix = DKIX_EMPTY;
    }

    if (ix == DKIX_EMPTY) {
        /* Insert into new slot. */
        assert(old_value == NULL);
        if (mp->ma_keys->dk_usable <= 0) {
            /* Need to resize. */
            if (insertion_resize(mp) < 0) {
                Py_DECREF(value);
                return -1;
            }
            hashpos = find_empty_slot(mp->ma_keys, key, hash);
        }
        ep = &DK_ENTRIES(mp->ma_keys)[mp->ma_keys->dk_nentries];
        dk_set_index(mp->ma_keys, hashpos, mp->ma_keys->dk_nentries);
        Py_INCREF(key);
        ep->me_key = key;
        ep->me_hash = hash;
        if (mp->ma_values) {
            assert (mp->ma_values[mp->ma_keys->dk_nentries] == NULL);
            mp->ma_values[mp->ma_keys->dk_nentries] = value;
        }
        else {
            ep->me_value = value;
        }
        mp->ma_used++;
        mp->ma_version_tag = DICT_NEXT_VERSION();
        mp->ma_keys->dk_usable--;
        mp->ma_keys->dk_nentries++;
        assert(mp->ma_keys->dk_usable >= 0);
        assert(_PyDict_CheckConsistency(mp));
        return 0;
    }

    if (_PyDict_HasSplitTable(mp)) {
        mp->ma_values[ix] = value;
        if (old_value == NULL) {
            /* pending state */
            assert(ix == mp->ma_used);
            mp->ma_used++;
        }
    }
    else {
        assert(old_value != NULL);
        DK_ENTRIES(mp->ma_keys)[ix].me_value = value;
    }

    mp->ma_version_tag = DICT_NEXT_VERSION();
    Py_XDECREF(old_value); /* which **CAN** re-enter (see issue #22653) */
    assert(_PyDict_CheckConsistency(mp));
    return 0;
}

/*
Internal routine used by dictresize() to buid a hashtable of entries.
*/
static void
build_indices(PyDictKeysObject *keys, PyDictKeyEntry *ep, Py_ssize_t n)
{
    size_t mask = (size_t)DK_SIZE(keys) - 1;
    for (Py_ssize_t ix = 0; ix != n; ix++, ep++) {
        Py_hash_t hash = ep->me_hash;
        size_t i = hash & mask;
        for (size_t perturb = hash; dk_get_index(keys, i) != DKIX_EMPTY;) {
            perturb >>= PERTURB_SHIFT;
            i = mask & ((i << 2) + i + perturb + 1);
        }
        dk_set_index(keys, i, ix);
    }
}

/*
Restructure the table by allocating a new table and reinserting all
items again.  When entries have been deleted, the new table may
actually be smaller than the old one.
If a table is split (its keys and hashes are shared, its values are not),
then the values are temporarily copied into the table, it is resized as
a combined table, then the me_value slots in the old table are NULLed out.
After resizing a table is always combined,
but can be resplit by make_keys_shared().
*/
static int
dictresize(PyDictObject *mp, Py_ssize_t minsize)
{
    Py_ssize_t newsize, numentries;
    PyDictKeysObject *oldkeys;
    PyObject **oldvalues;
    PyDictKeyEntry *oldentries, *newentries;

    /* Find the smallest table size > minused. */
    for (newsize = PyDict_MINSIZE;
         newsize < minsize && newsize > 0;
         newsize <<= 1)
        ;
    if (newsize <= 0) {
        PyErr_NoMemory();
        return -1;
    }

    oldkeys = mp->ma_keys;

    /* NOTE: Current odict checks mp->ma_keys to detect resize happen.
     * So we can't reuse oldkeys even if oldkeys->dk_size == newsize.
     * TODO: Try reusing oldkeys when reimplement odict.
     */

    /* Allocate a new table. */
    mp->ma_keys = new_keys_object(newsize);
    if (mp->ma_keys == NULL) {
        mp->ma_keys = oldkeys;
        return -1;
    }
    // New table must be large enough.
    assert(mp->ma_keys->dk_usable >= mp->ma_used);
    if (oldkeys->dk_lookup == lookdict)
        mp->ma_keys->dk_lookup = lookdict;

    numentries = mp->ma_used;
    oldentries = DK_ENTRIES(oldkeys);
    newentries = DK_ENTRIES(mp->ma_keys);
    oldvalues = mp->ma_values;
    if (oldvalues != NULL) {
        /* Convert split table into new combined table.
         * We must incref keys; we can transfer values.
         * Note that values of split table is always dense.
         */
        for (Py_ssize_t i = 0; i < numentries; i++) {
            assert(oldvalues[i] != NULL);
            PyDictKeyEntry *ep = &oldentries[i];
            PyObject *key = ep->me_key;
            Py_INCREF(key);
            newentries[i].me_key = key;
            newentries[i].me_hash = ep->me_hash;
            newentries[i].me_value = oldvalues[i];
        }

        DK_DECREF(oldkeys);
        mp->ma_values = NULL;
        if (oldvalues != empty_values) {
            free_values(oldvalues);
        }
    }
    else {  // combined table.
        if (oldkeys->dk_nentries == numentries) {
            memcpy(newentries, oldentries, numentries * sizeof(PyDictKeyEntry));
        }
        else {
            PyDictKeyEntry *ep = oldentries;
            for (Py_ssize_t i = 0; i < numentries; i++) {
                while (ep->me_value == NULL)
                    ep++;
                newentries[i] = *ep++;
            }
        }

        assert(oldkeys->dk_lookup != lookdict_split);
        assert(oldkeys->dk_refcnt == 1);
        if (oldkeys->dk_size == PyDict_MINSIZE &&
            numfreekeys < PyDict_MAXFREELIST) {
            DK_DEBUG_DECREF keys_free_list[numfreekeys++] = oldkeys;
        }
        else {
            DK_DEBUG_DECREF PyObject_FREE(oldkeys);
        }
    }

    build_indices(mp->ma_keys, newentries, numentries);
    mp->ma_keys->dk_usable -= numentries;
    mp->ma_keys->dk_nentries = numentries;
    return 0;
}

/* Returns NULL if unable to split table.
 * A NULL return does not necessarily indicate an error */
static PyDictKeysObject *
make_keys_shared(PyObject *op)
{
    Py_ssize_t i;
    Py_ssize_t size;
    PyDictObject *mp = (PyDictObject *)op;

    if (!PyDict_CheckExact(op))
        return NULL;
    if (!_PyDict_HasSplitTable(mp)) {
        PyDictKeyEntry *ep0;
        PyObject **values;
        assert(mp->ma_keys->dk_refcnt == 1);
        if (mp->ma_keys->dk_lookup == lookdict) {
            return NULL;
        }
        else if (mp->ma_keys->dk_lookup == lookdict_unicode) {
            /* Remove dummy keys */
            if (dictresize(mp, DK_SIZE(mp->ma_keys)))
                return NULL;
        }
        assert(mp->ma_keys->dk_lookup == lookdict_unicode_nodummy);
        /* Copy values into a new array */
        ep0 = DK_ENTRIES(mp->ma_keys);
        size = USABLE_FRACTION(DK_SIZE(mp->ma_keys));
        values = new_values(size);
        if (values == NULL) {
            PyErr_SetString(PyExc_MemoryError,
                "Not enough memory to allocate new values array");
            return NULL;
        }
        for (i = 0; i < size; i++) {
            values[i] = ep0[i].me_value;
            ep0[i].me_value = NULL;
        }
        mp->ma_keys->dk_lookup = lookdict_split;
        mp->ma_values = values;
    }
    DK_INCREF(mp->ma_keys);
    return mp->ma_keys;
}

PyObject *
_PyDict_NewPresized(Py_ssize_t minused)
{
    const Py_ssize_t max_presize = 128 * 1024;
    Py_ssize_t newsize;
    PyDictKeysObject *new_keys;

    /* There are no strict guarantee that returned dict can contain minused
     * items without resize.  So we create medium size dict instead of very
     * large dict or MemoryError.
     */
    if (minused > USABLE_FRACTION(max_presize)) {
        newsize = max_presize;
    }
    else {
        Py_ssize_t minsize = ESTIMATE_SIZE(minused);
        newsize = PyDict_MINSIZE;
        while (newsize < minsize) {
            newsize <<= 1;
        }
    }
    assert(IS_POWER_OF_2(newsize));

    new_keys = new_keys_object(newsize);
    if (new_keys == NULL)
        return NULL;
    return new_dict(new_keys, NULL);
}

/* Note that, for historical reasons, PyDict_GetItem() suppresses all errors
 * that may occur (originally dicts supported only string keys, and exceptions
 * weren't possible).  So, while the original intent was that a NULL return
 * meant the key wasn't present, in reality it can mean that, or that an error
 * (suppressed) occurred while computing the key's hash, or that some error
 * (suppressed) occurred when comparing keys in the dict's internal probe
 * sequence.  A nasty example of the latter is when a Python-coded comparison
 * function hits a stack-depth error, which can cause this to return NULL
 * even if the key is present.
 */
PyObject *
PyDict_GetItem(PyObject *op, PyObject *key)
{
    Py_hash_t hash;
    Py_ssize_t ix;
    PyDictObject *mp = (PyDictObject *)op;
    PyThreadState *tstate;
    PyObject *value;

    if (!PyDict_Check(op))
        return NULL;
    if (!PyUnicode_CheckExact(key) ||
        (hash = ((PyASCIIObject *) key)->hash) == -1)
    {
        hash = PyObject_Hash(key);
        if (hash == -1) {
            PyErr_Clear();
            return NULL;
        }
    }

    /* We can arrive here with a NULL tstate during initialization: try
       running "python -Wi" for an example related to string interning.
       Let's just hope that no exception occurs then...  This must be
       _PyThreadState_Current and not PyThreadState_GET() because in debug
       mode, the latter complains if tstate is NULL. */
    tstate = PyThreadState_GET();
    if (tstate != NULL && tstate->curexc_type != NULL) {
        /* preserve the existing exception */
        PyObject *err_type, *err_value, *err_tb;
        PyErr_Fetch(&err_type, &err_value, &err_tb);
        ix = (mp->ma_keys->dk_lookup)(mp, key, hash, &value, NULL);
        /* ignore errors */
        PyErr_Restore(err_type, err_value, err_tb);
        if (ix < 0)
            return NULL;
    }
    else {
        ix = (mp->ma_keys->dk_lookup)(mp, key, hash, &value, NULL);
        if (ix < 0) {
            PyErr_Clear();
            return NULL;
        }
    }
    return value;
}

/* Same as PyDict_GetItemWithError() but with hash supplied by caller.
   This returns NULL *with* an exception set if an exception occurred.
   It returns NULL *without* an exception set if the key wasn't present.
*/
PyObject *
_PyDict_GetItem_KnownHash(PyObject *op, PyObject *key, Py_hash_t hash)
{
    Py_ssize_t ix;
    PyDictObject *mp = (PyDictObject *)op;
    PyObject *value;

    if (!PyDict_Check(op)) {
        PyErr_BadInternalCall();
        return NULL;
    }

    ix = (mp->ma_keys->dk_lookup)(mp, key, hash, &value, NULL);
    if (ix < 0) {
        return NULL;
    }
    return value;
}

/* Variant of PyDict_GetItem() that doesn't suppress exceptions.
   This returns NULL *with* an exception set if an exception occurred.
   It returns NULL *without* an exception set if the key wasn't present.
*/
PyObject *
PyDict_GetItemWithError(PyObject *op, PyObject *key)
{
    Py_ssize_t ix;
    Py_hash_t hash;
    PyDictObject*mp = (PyDictObject *)op;
    PyObject *value;

    if (!PyDict_Check(op)) {
        PyErr_BadInternalCall();
        return NULL;
    }
    if (!PyUnicode_CheckExact(key) ||
        (hash = ((PyASCIIObject *) key)->hash) == -1)
    {
        hash = PyObject_Hash(key);
        if (hash == -1) {
            return NULL;
        }
    }

    ix = (mp->ma_keys->dk_lookup)(mp, key, hash, &value, NULL);
    if (ix < 0)
        return NULL;
    return value;
}

PyObject *
_PyDict_GetItemIdWithError(PyObject *dp, struct _Py_Identifier *key)
{
    PyObject *kv;
    kv = _PyUnicode_FromId(key); /* borrowed */
    if (kv == NULL)
        return NULL;
    return PyDict_GetItemWithError(dp, kv);
}

/* Fast version of global value lookup (LOAD_GLOBAL).
 * Lookup in globals, then builtins.
 *
 * Raise an exception and return NULL if an error occurred (ex: computing the
 * key hash failed, key comparison failed, ...). Return NULL if the key doesn't
 * exist. Return the value if the key exists.
 */
PyObject *
_PyDict_LoadGlobal(PyDictObject *globals, PyDictObject *builtins, PyObject *key)
{
    Py_ssize_t ix;
    Py_hash_t hash;
    PyObject *value;

    if (!PyUnicode_CheckExact(key) ||
        (hash = ((PyASCIIObject *) key)->hash) == -1)
    {
        hash = PyObject_Hash(key);
        if (hash == -1)
            return NULL;
    }

    /* namespace 1: globals */
    ix = globals->ma_keys->dk_lookup(globals, key, hash, &value, NULL);
    if (ix == DKIX_ERROR)
        return NULL;
    if (ix != DKIX_EMPTY && value != NULL)
        return value;

    /* namespace 2: builtins */
    ix = builtins->ma_keys->dk_lookup(builtins, key, hash, &value, NULL);
    if (ix < 0)
        return NULL;
    return value;
}

/* CAUTION: PyDict_SetItem() must guarantee that it won't resize the
 * dictionary if it's merely replacing the value for an existing key.
 * This means that it's safe to loop over a dictionary with PyDict_Next()
 * and occasionally replace a value -- but you can't insert new keys or
 * remove them.
 */
int
PyDict_SetItem(PyObject *op, PyObject *key, PyObject *value)
{
    PyDictObject *mp;
    Py_hash_t hash;
    if (!PyDict_Check(op)) {
        PyErr_BadInternalCall();
        return -1;
    }
    assert(key);
    assert(value);
    mp = (PyDictObject *)op;
    if (!PyUnicode_CheckExact(key) ||
        (hash = ((PyASCIIObject *) key)->hash) == -1)
    {
        hash = PyObject_Hash(key);
        if (hash == -1)
            return -1;
    }

    /* insertdict() handles any resizing that might be necessary */
    return insertdict(mp, key, hash, value);
}

int
_PyDict_SetItem_KnownHash(PyObject *op, PyObject *key, PyObject *value,
                         Py_hash_t hash)
{
    PyDictObject *mp;

    if (!PyDict_Check(op)) {
        PyErr_BadInternalCall();
        return -1;
    }
    assert(key);
    assert(value);
    assert(hash != -1);
    mp = (PyDictObject *)op;

    /* insertdict() handles any resizing that might be necessary */
    return insertdict(mp, key, hash, value);
}

static int
delitem_common(PyDictObject *mp, Py_ssize_t hashpos, Py_ssize_t ix,
               PyObject *old_value)
{
    PyObject *old_key;
    PyDictKeyEntry *ep;

    mp->ma_used--;
    mp->ma_version_tag = DICT_NEXT_VERSION();
    ep = &DK_ENTRIES(mp->ma_keys)[ix];
    dk_set_index(mp->ma_keys, hashpos, DKIX_DUMMY);
    ENSURE_ALLOWS_DELETIONS(mp);
    old_key = ep->me_key;
    ep->me_key = NULL;
    ep->me_value = NULL;
    Py_DECREF(old_key);
    Py_DECREF(old_value);

    assert(_PyDict_CheckConsistency(mp));
    return 0;
}

int
PyDict_DelItem(PyObject *op, PyObject *key)
{
    Py_hash_t hash;
    assert(key);
    if (!PyUnicode_CheckExact(key) ||
        (hash = ((PyASCIIObject *) key)->hash) == -1) {
        hash = PyObject_Hash(key);
        if (hash == -1)
            return -1;
    }

    return _PyDict_DelItem_KnownHash(op, key, hash);
}

int
_PyDict_DelItem_KnownHash(PyObject *op, PyObject *key, Py_hash_t hash)
{
    Py_ssize_t hashpos, ix;
    PyDictObject *mp;
    PyObject *old_value;

    if (!PyDict_Check(op)) {
        PyErr_BadInternalCall();
        return -1;
    }
    assert(key);
    assert(hash != -1);
    mp = (PyDictObject *)op;
    ix = (mp->ma_keys->dk_lookup)(mp, key, hash, &old_value, &hashpos);
    if (ix == DKIX_ERROR)
        return -1;
    if (ix == DKIX_EMPTY || old_value == NULL) {
        _PyErr_SetKeyError(key);
        return -1;
    }
    assert(dk_get_index(mp->ma_keys, hashpos) == ix);

    // Split table doesn't allow deletion.  Combine it.
    if (_PyDict_HasSplitTable(mp)) {
        if (dictresize(mp, DK_SIZE(mp->ma_keys))) {
            return -1;
        }
        ix = (mp->ma_keys->dk_lookup)(mp, key, hash, &old_value, &hashpos);
        assert(ix >= 0);
    }

    return delitem_common(mp, hashpos, ix, old_value);
}

/* This function promises that the predicate -> deletion sequence is atomic
 * (i.e. protected by the GIL), assuming the predicate itself doesn't
 * release the GIL.
 */
int
_PyDict_DelItemIf(PyObject *op, PyObject *key,
                  int (*predicate)(PyObject *value))
{
    Py_ssize_t hashpos, ix;
    PyDictObject *mp;
    Py_hash_t hash;
    PyObject *old_value;
    int res;

    if (!PyDict_Check(op)) {
        PyErr_BadInternalCall();
        return -1;
    }
    assert(key);
    hash = PyObject_Hash(key);
    if (hash == -1)
        return -1;
    mp = (PyDictObject *)op;
    ix = (mp->ma_keys->dk_lookup)(mp, key, hash, &old_value, &hashpos);
    if (ix == DKIX_ERROR)
        return -1;
    if (ix == DKIX_EMPTY || old_value == NULL) {
        _PyErr_SetKeyError(key);
        return -1;
    }
    assert(dk_get_index(mp->ma_keys, hashpos) == ix);

    // Split table doesn't allow deletion.  Combine it.
    if (_PyDict_HasSplitTable(mp)) {
        if (dictresize(mp, DK_SIZE(mp->ma_keys))) {
            return -1;
        }
        ix = (mp->ma_keys->dk_lookup)(mp, key, hash, &old_value, &hashpos);
        assert(ix >= 0);
    }

    res = predicate(old_value);
    if (res == -1)
        return -1;
    if (res > 0)
        return delitem_common(mp, hashpos, ix, old_value);
    else
        return 0;
}


void
PyDict_Clear(PyObject *op)
{
    PyDictObject *mp;
    PyDictKeysObject *oldkeys;
    PyObject **oldvalues;
    Py_ssize_t i, n;

    if (!PyDict_Check(op))
        return;
    mp = ((PyDictObject *)op);
    oldkeys = mp->ma_keys;
    oldvalues = mp->ma_values;
    if (oldvalues == empty_values)
        return;
    /* Empty the dict... */
    DK_INCREF(Py_EMPTY_KEYS);
    mp->ma_keys = Py_EMPTY_KEYS;
    mp->ma_values = empty_values;
    mp->ma_used = 0;
    mp->ma_version_tag = DICT_NEXT_VERSION();
    /* ...then clear the keys and values */
    if (oldvalues != NULL) {
        n = oldkeys->dk_nentries;
        for (i = 0; i < n; i++)
            Py_CLEAR(oldvalues[i]);
        free_values(oldvalues);
        DK_DECREF(oldkeys);
    }
    else {
       assert(oldkeys->dk_refcnt == 1);
       DK_DECREF(oldkeys);
    }
    assert(_PyDict_CheckConsistency(mp));
}

/* Internal version of PyDict_Next that returns a hash value in addition
 * to the key and value.
 * Return 1 on success, return 0 when the reached the end of the dictionary
 * (or if op is not a dictionary)
 */
int
_PyDict_Next(PyObject *op, Py_ssize_t *ppos, PyObject **pkey,
             PyObject **pvalue, Py_hash_t *phash)
{
    Py_ssize_t i;
    PyDictObject *mp;
    PyDictKeyEntry *entry_ptr;
    PyObject *value;

    if (!PyDict_Check(op))
        return 0;
    mp = (PyDictObject *)op;
    i = *ppos;
    if (mp->ma_values) {
        if (i < 0 || i >= mp->ma_used)
            return 0;
        /* values of split table is always dense */
        entry_ptr = &DK_ENTRIES(mp->ma_keys)[i];
        value = mp->ma_values[i];
        assert(value != NULL);
    }
    else {
        Py_ssize_t n = mp->ma_keys->dk_nentries;
        if (i < 0 || i >= n)
            return 0;
        entry_ptr = &DK_ENTRIES(mp->ma_keys)[i];
        while (i < n && entry_ptr->me_value == NULL) {
            entry_ptr++;
            i++;
        }
        if (i >= n)
            return 0;
        value = entry_ptr->me_value;
    }
    *ppos = i+1;
    if (pkey)
        *pkey = entry_ptr->me_key;
    if (phash)
        *phash = entry_ptr->me_hash;
    if (pvalue)
        *pvalue = value;
    return 1;
}

/*
 * Iterate over a dict.  Use like so:
 *
 *     Py_ssize_t i;
 *     PyObject *key, *value;
 *     i = 0;   # important!  i should not otherwise be changed by you
 *     while (PyDict_Next(yourdict, &i, &key, &value)) {
 *         Refer to borrowed references in key and value.
 *     }
 *
 * Return 1 on success, return 0 when the reached the end of the dictionary
 * (or if op is not a dictionary)
 *
 * CAUTION:  In general, it isn't safe to use PyDict_Next in a loop that
 * mutates the dict.  One exception:  it is safe if the loop merely changes
 * the values associated with the keys (but doesn't insert new keys or
 * delete keys), via PyDict_SetItem().
 */
int
PyDict_Next(PyObject *op, Py_ssize_t *ppos, PyObject **pkey, PyObject **pvalue)
{
    return _PyDict_Next(op, ppos, pkey, pvalue, NULL);
}

/* Internal version of dict.pop(). */
PyObject *
_PyDict_Pop_KnownHash(PyObject *dict, PyObject *key, Py_hash_t hash, PyObject *deflt)
{
    Py_ssize_t ix, hashpos;
    PyObject *old_value, *old_key;
    PyDictKeyEntry *ep;
    PyDictObject *mp;

    assert(PyDict_Check(dict));
    mp = (PyDictObject *)dict;

    if (mp->ma_used == 0) {
        if (deflt) {
            Py_INCREF(deflt);
            return deflt;
        }
        _PyErr_SetKeyError(key);
        return NULL;
    }
<<<<<<< HEAD
    if (!PyUnicode_CheckExact(key) ||
        (hash = ((PyASCIIObject *) key)->hash) == -1) {
        hash = PyObject_Hash(key);
        if (hash == -1)
            return NULL;
    }
    ix = (mp->ma_keys->dk_lookup)(mp, key, hash, &old_value, &hashpos);
=======
    ix = (mp->ma_keys->dk_lookup)(mp, key, hash, &value_addr, &hashpos);
>>>>>>> 42e1ea9a
    if (ix == DKIX_ERROR)
        return NULL;
    if (ix == DKIX_EMPTY || old_value == NULL) {
        if (deflt) {
            Py_INCREF(deflt);
            return deflt;
        }
        _PyErr_SetKeyError(key);
        return NULL;
    }

    // Split table doesn't allow deletion.  Combine it.
    if (_PyDict_HasSplitTable(mp)) {
        if (dictresize(mp, DK_SIZE(mp->ma_keys))) {
            return NULL;
        }
        ix = (mp->ma_keys->dk_lookup)(mp, key, hash, &old_value, &hashpos);
        assert(ix >= 0);
    }

    assert(old_value != NULL);
    mp->ma_used--;
    mp->ma_version_tag = DICT_NEXT_VERSION();
    dk_set_index(mp->ma_keys, hashpos, DKIX_DUMMY);
    ep = &DK_ENTRIES(mp->ma_keys)[ix];
    ENSURE_ALLOWS_DELETIONS(mp);
    old_key = ep->me_key;
    ep->me_key = NULL;
    ep->me_value = NULL;
    Py_DECREF(old_key);

    assert(_PyDict_CheckConsistency(mp));
    return old_value;
}

PyObject *
_PyDict_Pop(PyObject *dict, PyObject *key, PyObject *deflt)
{
    Py_hash_t hash;

    if (((PyDictObject *)dict)->ma_used == 0) {
        if (deflt) {
            Py_INCREF(deflt);
            return deflt;
        }
        _PyErr_SetKeyError(key);
        return NULL;
    }
    if (!PyUnicode_CheckExact(key) ||
        (hash = ((PyASCIIObject *) key)->hash) == -1) {
        hash = PyObject_Hash(key);
        if (hash == -1)
            return NULL;
    }
    return _PyDict_Pop_KnownHash(dict, key, hash, deflt);
}

/* Internal version of dict.from_keys().  It is subclass-friendly. */
PyObject *
_PyDict_FromKeys(PyObject *cls, PyObject *iterable, PyObject *value)
{
    PyObject *it;       /* iter(iterable) */
    PyObject *key;
    PyObject *d;
    int status;

    d = _PyObject_CallNoArg(cls);
    if (d == NULL)
        return NULL;

    if (PyDict_CheckExact(d) && ((PyDictObject *)d)->ma_used == 0) {
        if (PyDict_CheckExact(iterable)) {
            PyDictObject *mp = (PyDictObject *)d;
            PyObject *oldvalue;
            Py_ssize_t pos = 0;
            PyObject *key;
            Py_hash_t hash;

            if (dictresize(mp, ESTIMATE_SIZE(Py_SIZE(iterable)))) {
                Py_DECREF(d);
                return NULL;
            }

            while (_PyDict_Next(iterable, &pos, &key, &oldvalue, &hash)) {
                if (insertdict(mp, key, hash, value)) {
                    Py_DECREF(d);
                    return NULL;
                }
            }
            return d;
        }
        if (PyAnySet_CheckExact(iterable)) {
            PyDictObject *mp = (PyDictObject *)d;
            Py_ssize_t pos = 0;
            PyObject *key;
            Py_hash_t hash;

            if (dictresize(mp, ESTIMATE_SIZE(PySet_GET_SIZE(iterable)))) {
                Py_DECREF(d);
                return NULL;
            }

            while (_PySet_NextEntry(iterable, &pos, &key, &hash)) {
                if (insertdict(mp, key, hash, value)) {
                    Py_DECREF(d);
                    return NULL;
                }
            }
            return d;
        }
    }

    it = PyObject_GetIter(iterable);
    if (it == NULL){
        Py_DECREF(d);
        return NULL;
    }

    if (PyDict_CheckExact(d)) {
        while ((key = PyIter_Next(it)) != NULL) {
            status = PyDict_SetItem(d, key, value);
            Py_DECREF(key);
            if (status < 0)
                goto Fail;
        }
    } else {
        while ((key = PyIter_Next(it)) != NULL) {
            status = PyObject_SetItem(d, key, value);
            Py_DECREF(key);
            if (status < 0)
                goto Fail;
        }
    }

    if (PyErr_Occurred())
        goto Fail;
    Py_DECREF(it);
    return d;

Fail:
    Py_DECREF(it);
    Py_DECREF(d);
    return NULL;
}

/* Methods */

static void
dict_dealloc(PyDictObject *mp)
{
    PyObject **values = mp->ma_values;
    PyDictKeysObject *keys = mp->ma_keys;
    Py_ssize_t i, n;
    PyObject_GC_UnTrack(mp);
    Py_TRASHCAN_SAFE_BEGIN(mp)
    if (values != NULL) {
        if (values != empty_values) {
            for (i = 0, n = mp->ma_keys->dk_nentries; i < n; i++) {
                Py_XDECREF(values[i]);
            }
            free_values(values);
        }
        DK_DECREF(keys);
    }
    else if (keys != NULL) {
        assert(keys->dk_refcnt == 1);
        DK_DECREF(keys);
    }
    if (numfree < PyDict_MAXFREELIST && Py_TYPE(mp) == &PyDict_Type)
        free_list[numfree++] = mp;
    else
        Py_TYPE(mp)->tp_free((PyObject *)mp);
    Py_TRASHCAN_SAFE_END(mp)
}


static PyObject *
dict_repr(PyDictObject *mp)
{
    Py_ssize_t i;
    PyObject *key = NULL, *value = NULL;
    _PyUnicodeWriter writer;
    int first;

    i = Py_ReprEnter((PyObject *)mp);
    if (i != 0) {
        return i > 0 ? PyUnicode_FromString("{...}") : NULL;
    }

    if (mp->ma_used == 0) {
        Py_ReprLeave((PyObject *)mp);
        return PyUnicode_FromString("{}");
    }

    _PyUnicodeWriter_Init(&writer);
    writer.overallocate = 1;
    /* "{" + "1: 2" + ", 3: 4" * (len - 1) + "}" */
    writer.min_length = 1 + 4 + (2 + 4) * (mp->ma_used - 1) + 1;

    if (_PyUnicodeWriter_WriteChar(&writer, '{') < 0)
        goto error;

    /* Do repr() on each key+value pair, and insert ": " between them.
       Note that repr may mutate the dict. */
    i = 0;
    first = 1;
    while (PyDict_Next((PyObject *)mp, &i, &key, &value)) {
        PyObject *s;
        int res;

        /* Prevent repr from deleting key or value during key format. */
        Py_INCREF(key);
        Py_INCREF(value);

        if (!first) {
            if (_PyUnicodeWriter_WriteASCIIString(&writer, ", ", 2) < 0)
                goto error;
        }
        first = 0;

        s = PyObject_Repr(key);
        if (s == NULL)
            goto error;
        res = _PyUnicodeWriter_WriteStr(&writer, s);
        Py_DECREF(s);
        if (res < 0)
            goto error;

        if (_PyUnicodeWriter_WriteASCIIString(&writer, ": ", 2) < 0)
            goto error;

        s = PyObject_Repr(value);
        if (s == NULL)
            goto error;
        res = _PyUnicodeWriter_WriteStr(&writer, s);
        Py_DECREF(s);
        if (res < 0)
            goto error;

        Py_CLEAR(key);
        Py_CLEAR(value);
    }

    writer.overallocate = 0;
    if (_PyUnicodeWriter_WriteChar(&writer, '}') < 0)
        goto error;

    Py_ReprLeave((PyObject *)mp);

    return _PyUnicodeWriter_Finish(&writer);

error:
    Py_ReprLeave((PyObject *)mp);
    _PyUnicodeWriter_Dealloc(&writer);
    Py_XDECREF(key);
    Py_XDECREF(value);
    return NULL;
}

static Py_ssize_t
dict_length(PyDictObject *mp)
{
    return mp->ma_used;
}

static PyObject *
dict_subscript(PyDictObject *mp, PyObject *key)
{
    Py_ssize_t ix;
    Py_hash_t hash;
    PyObject *value;

    if (!PyUnicode_CheckExact(key) ||
        (hash = ((PyASCIIObject *) key)->hash) == -1) {
        hash = PyObject_Hash(key);
        if (hash == -1)
            return NULL;
    }
    ix = (mp->ma_keys->dk_lookup)(mp, key, hash, &value, NULL);
    if (ix == DKIX_ERROR)
        return NULL;
    if (ix == DKIX_EMPTY || value == NULL) {
        if (!PyDict_CheckExact(mp)) {
            /* Look up __missing__ method if we're a subclass. */
            PyObject *missing, *res;
            _Py_IDENTIFIER(__missing__);
            missing = _PyObject_LookupSpecial((PyObject *)mp, &PyId___missing__);
            if (missing != NULL) {
                res = PyObject_CallFunctionObjArgs(missing,
                                                   key, NULL);
                Py_DECREF(missing);
                return res;
            }
            else if (PyErr_Occurred())
                return NULL;
        }
        _PyErr_SetKeyError(key);
        return NULL;
    }
    Py_INCREF(value);
    return value;
}

static int
dict_ass_sub(PyDictObject *mp, PyObject *v, PyObject *w)
{
    if (w == NULL)
        return PyDict_DelItem((PyObject *)mp, v);
    else
        return PyDict_SetItem((PyObject *)mp, v, w);
}

static PyMappingMethods dict_as_mapping = {
    (lenfunc)dict_length, /*mp_length*/
    (binaryfunc)dict_subscript, /*mp_subscript*/
    (objobjargproc)dict_ass_sub, /*mp_ass_subscript*/
};

static PyObject *
dict_keys(PyDictObject *mp)
{
    PyObject *v;
    Py_ssize_t i, j;
    PyDictKeyEntry *ep;
    Py_ssize_t size, n, offset;
    PyObject **value_ptr;

  again:
    n = mp->ma_used;
    v = PyList_New(n);
    if (v == NULL)
        return NULL;
    if (n != mp->ma_used) {
        /* Durnit.  The allocations caused the dict to resize.
         * Just start over, this shouldn't normally happen.
         */
        Py_DECREF(v);
        goto again;
    }
    ep = DK_ENTRIES(mp->ma_keys);
    size = mp->ma_keys->dk_nentries;
    if (mp->ma_values) {
        value_ptr = mp->ma_values;
        offset = sizeof(PyObject *);
    }
    else {
        value_ptr = &ep[0].me_value;
        offset = sizeof(PyDictKeyEntry);
    }
    for (i = 0, j = 0; i < size; i++) {
        if (*value_ptr != NULL) {
            PyObject *key = ep[i].me_key;
            Py_INCREF(key);
            PyList_SET_ITEM(v, j, key);
            j++;
        }
        value_ptr = (PyObject **)(((char *)value_ptr) + offset);
    }
    assert(j == n);
    return v;
}

static PyObject *
dict_values(PyDictObject *mp)
{
    PyObject *v;
    Py_ssize_t i, j;
    PyDictKeyEntry *ep;
    Py_ssize_t size, n, offset;
    PyObject **value_ptr;

  again:
    n = mp->ma_used;
    v = PyList_New(n);
    if (v == NULL)
        return NULL;
    if (n != mp->ma_used) {
        /* Durnit.  The allocations caused the dict to resize.
         * Just start over, this shouldn't normally happen.
         */
        Py_DECREF(v);
        goto again;
    }
    ep = DK_ENTRIES(mp->ma_keys);
    size = mp->ma_keys->dk_nentries;
    if (mp->ma_values) {
        value_ptr = mp->ma_values;
        offset = sizeof(PyObject *);
    }
    else {
        value_ptr = &ep[0].me_value;
        offset = sizeof(PyDictKeyEntry);
    }
    for (i = 0, j = 0; i < size; i++) {
        PyObject *value = *value_ptr;
        value_ptr = (PyObject **)(((char *)value_ptr) + offset);
        if (value != NULL) {
            Py_INCREF(value);
            PyList_SET_ITEM(v, j, value);
            j++;
        }
    }
    assert(j == n);
    return v;
}

static PyObject *
dict_items(PyDictObject *mp)
{
    PyObject *v;
    Py_ssize_t i, j, n;
    Py_ssize_t size, offset;
    PyObject *item, *key;
    PyDictKeyEntry *ep;
    PyObject **value_ptr;

    /* Preallocate the list of tuples, to avoid allocations during
     * the loop over the items, which could trigger GC, which
     * could resize the dict. :-(
     */
  again:
    n = mp->ma_used;
    v = PyList_New(n);
    if (v == NULL)
        return NULL;
    for (i = 0; i < n; i++) {
        item = PyTuple_New(2);
        if (item == NULL) {
            Py_DECREF(v);
            return NULL;
        }
        PyList_SET_ITEM(v, i, item);
    }
    if (n != mp->ma_used) {
        /* Durnit.  The allocations caused the dict to resize.
         * Just start over, this shouldn't normally happen.
         */
        Py_DECREF(v);
        goto again;
    }
    /* Nothing we do below makes any function calls. */
    ep = DK_ENTRIES(mp->ma_keys);
    size = mp->ma_keys->dk_nentries;
    if (mp->ma_values) {
        value_ptr = mp->ma_values;
        offset = sizeof(PyObject *);
    }
    else {
        value_ptr = &ep[0].me_value;
        offset = sizeof(PyDictKeyEntry);
    }
    for (i = 0, j = 0; i < size; i++) {
        PyObject *value = *value_ptr;
        value_ptr = (PyObject **)(((char *)value_ptr) + offset);
        if (value != NULL) {
            key = ep[i].me_key;
            item = PyList_GET_ITEM(v, j);
            Py_INCREF(key);
            PyTuple_SET_ITEM(item, 0, key);
            Py_INCREF(value);
            PyTuple_SET_ITEM(item, 1, value);
            j++;
        }
    }
    assert(j == n);
    return v;
}

/*[clinic input]
@classmethod
dict.fromkeys
    iterable: object
    value: object=None
    /

Returns a new dict with keys from iterable and values equal to value.
[clinic start generated code]*/

static PyObject *
dict_fromkeys_impl(PyTypeObject *type, PyObject *iterable, PyObject *value)
/*[clinic end generated code: output=8fb98e4b10384999 input=b85a667f9bf4669d]*/
{
    return _PyDict_FromKeys((PyObject *)type, iterable, value);
}

static int
dict_update_common(PyObject *self, PyObject *args, PyObject *kwds,
                   const char *methname)
{
    PyObject *arg = NULL;
    int result = 0;

    if (!PyArg_UnpackTuple(args, methname, 0, 1, &arg))
        result = -1;

    else if (arg != NULL) {
        _Py_IDENTIFIER(keys);
        if (_PyObject_HasAttrId(arg, &PyId_keys))
            result = PyDict_Merge(self, arg, 1);
        else
            result = PyDict_MergeFromSeq2(self, arg, 1);
    }
    if (result == 0 && kwds != NULL) {
        if (PyArg_ValidateKeywordArguments(kwds))
            result = PyDict_Merge(self, kwds, 1);
        else
            result = -1;
    }
    return result;
}

static PyObject *
dict_update(PyObject *self, PyObject *args, PyObject *kwds)
{
    if (dict_update_common(self, args, kwds, "update") != -1)
        Py_RETURN_NONE;
    return NULL;
}

/* Update unconditionally replaces existing items.
   Merge has a 3rd argument 'override'; if set, it acts like Update,
   otherwise it leaves existing items unchanged.

   PyDict_{Update,Merge} update/merge from a mapping object.

   PyDict_MergeFromSeq2 updates/merges from any iterable object
   producing iterable objects of length 2.
*/

int
PyDict_MergeFromSeq2(PyObject *d, PyObject *seq2, int override)
{
    PyObject *it;       /* iter(seq2) */
    Py_ssize_t i;       /* index into seq2 of current element */
    PyObject *item;     /* seq2[i] */
    PyObject *fast;     /* item as a 2-tuple or 2-list */

    assert(d != NULL);
    assert(PyDict_Check(d));
    assert(seq2 != NULL);

    it = PyObject_GetIter(seq2);
    if (it == NULL)
        return -1;

    for (i = 0; ; ++i) {
        PyObject *key, *value;
        Py_ssize_t n;

        fast = NULL;
        item = PyIter_Next(it);
        if (item == NULL) {
            if (PyErr_Occurred())
                goto Fail;
            break;
        }

        /* Convert item to sequence, and verify length 2. */
        fast = PySequence_Fast(item, "");
        if (fast == NULL) {
            if (PyErr_ExceptionMatches(PyExc_TypeError))
                PyErr_Format(PyExc_TypeError,
                    "cannot convert dictionary update "
                    "sequence element #%zd to a sequence",
                    i);
            goto Fail;
        }
        n = PySequence_Fast_GET_SIZE(fast);
        if (n != 2) {
            PyErr_Format(PyExc_ValueError,
                         "dictionary update sequence element #%zd "
                         "has length %zd; 2 is required",
                         i, n);
            goto Fail;
        }

        /* Update/merge with this (key, value) pair. */
        key = PySequence_Fast_GET_ITEM(fast, 0);
        value = PySequence_Fast_GET_ITEM(fast, 1);
        if (override || PyDict_GetItem(d, key) == NULL) {
            int status = PyDict_SetItem(d, key, value);
            if (status < 0)
                goto Fail;
        }
        Py_DECREF(fast);
        Py_DECREF(item);
    }

    i = 0;
    assert(_PyDict_CheckConsistency((PyDictObject *)d));
    goto Return;
Fail:
    Py_XDECREF(item);
    Py_XDECREF(fast);
    i = -1;
Return:
    Py_DECREF(it);
    return Py_SAFE_DOWNCAST(i, Py_ssize_t, int);
}

static int
dict_merge(PyObject *a, PyObject *b, int override)
{
    PyDictObject *mp, *other;
    Py_ssize_t i, n;
    PyDictKeyEntry *entry, *ep0;

    assert(0 <= override && override <= 2);

    /* We accept for the argument either a concrete dictionary object,
     * or an abstract "mapping" object.  For the former, we can do
     * things quite efficiently.  For the latter, we only require that
     * PyMapping_Keys() and PyObject_GetItem() be supported.
     */
    if (a == NULL || !PyDict_Check(a) || b == NULL) {
        PyErr_BadInternalCall();
        return -1;
    }
    mp = (PyDictObject*)a;
    if (PyDict_Check(b)) {
        other = (PyDictObject*)b;
        if (other == mp || other->ma_used == 0)
            /* a.update(a) or a.update({}); nothing to do */
            return 0;
        if (mp->ma_used == 0)
            /* Since the target dict is empty, PyDict_GetItem()
             * always returns NULL.  Setting override to 1
             * skips the unnecessary test.
             */
            override = 1;
        /* Do one big resize at the start, rather than
         * incrementally resizing as we insert new items.  Expect
         * that there will be no (or few) overlapping keys.
         */
        if (USABLE_FRACTION(mp->ma_keys->dk_size) < other->ma_used) {
            if (dictresize(mp, ESTIMATE_SIZE(mp->ma_used + other->ma_used))) {
               return -1;
            }
        }
        ep0 = DK_ENTRIES(other->ma_keys);
        for (i = 0, n = other->ma_keys->dk_nentries; i < n; i++) {
            PyObject *key, *value;
            Py_hash_t hash;
            entry = &ep0[i];
            key = entry->me_key;
            hash = entry->me_hash;
            if (other->ma_values)
                value = other->ma_values[i];
            else
                value = entry->me_value;

            if (value != NULL) {
                int err = 0;
                Py_INCREF(key);
                Py_INCREF(value);
                if (override == 1)
                    err = insertdict(mp, key, hash, value);
                else if (_PyDict_GetItem_KnownHash(a, key, hash) == NULL) {
                    if (PyErr_Occurred()) {
                        Py_DECREF(value);
                        Py_DECREF(key);
                        return -1;
                    }
                    err = insertdict(mp, key, hash, value);
                }
                else if (override != 0) {
                    _PyErr_SetKeyError(key);
                    Py_DECREF(value);
                    Py_DECREF(key);
                    return -1;
                }
                Py_DECREF(value);
                Py_DECREF(key);
                if (err != 0)
                    return -1;

                if (n != other->ma_keys->dk_nentries) {
                    PyErr_SetString(PyExc_RuntimeError,
                                    "dict mutated during update");
                    return -1;
                }
            }
        }
    }
    else {
        /* Do it the generic, slower way */
        PyObject *keys = PyMapping_Keys(b);
        PyObject *iter;
        PyObject *key, *value;
        int status;

        if (keys == NULL)
            /* Docstring says this is equivalent to E.keys() so
             * if E doesn't have a .keys() method we want
             * AttributeError to percolate up.  Might as well
             * do the same for any other error.
             */
            return -1;

        iter = PyObject_GetIter(keys);
        Py_DECREF(keys);
        if (iter == NULL)
            return -1;

        for (key = PyIter_Next(iter); key; key = PyIter_Next(iter)) {
            if (override != 1 && PyDict_GetItem(a, key) != NULL) {
                if (override != 0) {
                    _PyErr_SetKeyError(key);
                    Py_DECREF(key);
                    Py_DECREF(iter);
                    return -1;
                }
                Py_DECREF(key);
                continue;
            }
            value = PyObject_GetItem(b, key);
            if (value == NULL) {
                Py_DECREF(iter);
                Py_DECREF(key);
                return -1;
            }
            status = PyDict_SetItem(a, key, value);
            Py_DECREF(key);
            Py_DECREF(value);
            if (status < 0) {
                Py_DECREF(iter);
                return -1;
            }
        }
        Py_DECREF(iter);
        if (PyErr_Occurred())
            /* Iterator completed, via error */
            return -1;
    }
    assert(_PyDict_CheckConsistency((PyDictObject *)a));
    return 0;
}

int
PyDict_Update(PyObject *a, PyObject *b)
{
    return dict_merge(a, b, 1);
}

int
PyDict_Merge(PyObject *a, PyObject *b, int override)
{
    /* XXX Deprecate override not in (0, 1). */
    return dict_merge(a, b, override != 0);
}

int
_PyDict_MergeEx(PyObject *a, PyObject *b, int override)
{
    return dict_merge(a, b, override);
}

static PyObject *
dict_copy(PyDictObject *mp)
{
    return PyDict_Copy((PyObject*)mp);
}

PyObject *
PyDict_Copy(PyObject *o)
{
    PyObject *copy;
    PyDictObject *mp;
    Py_ssize_t i, n;

    if (o == NULL || !PyDict_Check(o)) {
        PyErr_BadInternalCall();
        return NULL;
    }
    mp = (PyDictObject *)o;
    if (_PyDict_HasSplitTable(mp)) {
        PyDictObject *split_copy;
        Py_ssize_t size = USABLE_FRACTION(DK_SIZE(mp->ma_keys));
        PyObject **newvalues;
        newvalues = new_values(size);
        if (newvalues == NULL)
            return PyErr_NoMemory();
        split_copy = PyObject_GC_New(PyDictObject, &PyDict_Type);
        if (split_copy == NULL) {
            free_values(newvalues);
            return NULL;
        }
        split_copy->ma_values = newvalues;
        split_copy->ma_keys = mp->ma_keys;
        split_copy->ma_used = mp->ma_used;
        DK_INCREF(mp->ma_keys);
        for (i = 0, n = size; i < n; i++) {
            PyObject *value = mp->ma_values[i];
            Py_XINCREF(value);
            split_copy->ma_values[i] = value;
        }
        if (_PyObject_GC_IS_TRACKED(mp))
            _PyObject_GC_TRACK(split_copy);
        return (PyObject *)split_copy;
    }
    copy = PyDict_New();
    if (copy == NULL)
        return NULL;
    if (PyDict_Merge(copy, o, 1) == 0)
        return copy;
    Py_DECREF(copy);
    return NULL;
}

Py_ssize_t
PyDict_Size(PyObject *mp)
{
    if (mp == NULL || !PyDict_Check(mp)) {
        PyErr_BadInternalCall();
        return -1;
    }
    return ((PyDictObject *)mp)->ma_used;
}

PyObject *
PyDict_Keys(PyObject *mp)
{
    if (mp == NULL || !PyDict_Check(mp)) {
        PyErr_BadInternalCall();
        return NULL;
    }
    return dict_keys((PyDictObject *)mp);
}

PyObject *
PyDict_Values(PyObject *mp)
{
    if (mp == NULL || !PyDict_Check(mp)) {
        PyErr_BadInternalCall();
        return NULL;
    }
    return dict_values((PyDictObject *)mp);
}

PyObject *
PyDict_Items(PyObject *mp)
{
    if (mp == NULL || !PyDict_Check(mp)) {
        PyErr_BadInternalCall();
        return NULL;
    }
    return dict_items((PyDictObject *)mp);
}

/* Return 1 if dicts equal, 0 if not, -1 if error.
 * Gets out as soon as any difference is detected.
 * Uses only Py_EQ comparison.
 */
static int
dict_equal(PyDictObject *a, PyDictObject *b)
{
    Py_ssize_t i;

    if (a->ma_used != b->ma_used)
        /* can't be equal if # of entries differ */
        return 0;
    /* Same # of entries -- check all of 'em.  Exit early on any diff. */
    for (i = 0; i < a->ma_keys->dk_nentries; i++) {
        PyDictKeyEntry *ep = &DK_ENTRIES(a->ma_keys)[i];
        PyObject *aval;
        if (a->ma_values)
            aval = a->ma_values[i];
        else
            aval = ep->me_value;
        if (aval != NULL) {
            int cmp;
            PyObject *bval;
            PyObject *key = ep->me_key;
            /* temporarily bump aval's refcount to ensure it stays
               alive until we're done with it */
            Py_INCREF(aval);
            /* ditto for key */
            Py_INCREF(key);
            /* reuse the known hash value */
            b->ma_keys->dk_lookup(b, key, ep->me_hash, &bval, NULL);
            Py_DECREF(key);
            if (bval == NULL) {
                Py_DECREF(aval);
                if (PyErr_Occurred())
                    return -1;
                return 0;
            }
            cmp = PyObject_RichCompareBool(aval, bval, Py_EQ);
            Py_DECREF(aval);
            if (cmp <= 0)  /* error or not equal */
                return cmp;
        }
    }
    return 1;
}

static PyObject *
dict_richcompare(PyObject *v, PyObject *w, int op)
{
    int cmp;
    PyObject *res;

    if (!PyDict_Check(v) || !PyDict_Check(w)) {
        res = Py_NotImplemented;
    }
    else if (op == Py_EQ || op == Py_NE) {
        cmp = dict_equal((PyDictObject *)v, (PyDictObject *)w);
        if (cmp < 0)
            return NULL;
        res = (cmp == (op == Py_EQ)) ? Py_True : Py_False;
    }
    else
        res = Py_NotImplemented;
    Py_INCREF(res);
    return res;
}

/*[clinic input]

@coexist
dict.__contains__

  key: object
  /

True if D has a key k, else False.
[clinic start generated code]*/

static PyObject *
dict___contains__(PyDictObject *self, PyObject *key)
/*[clinic end generated code: output=a3d03db709ed6e6b input=b852b2a19b51ab24]*/
{
    register PyDictObject *mp = self;
    Py_hash_t hash;
    Py_ssize_t ix;
    PyObject *value;

    if (!PyUnicode_CheckExact(key) ||
        (hash = ((PyASCIIObject *) key)->hash) == -1) {
        hash = PyObject_Hash(key);
        if (hash == -1)
            return NULL;
    }
    ix = (mp->ma_keys->dk_lookup)(mp, key, hash, &value, NULL);
    if (ix == DKIX_ERROR)
        return NULL;
    if (ix == DKIX_EMPTY || value == NULL)
        Py_RETURN_FALSE;
    Py_RETURN_TRUE;
}

static PyObject *
dict_get(PyDictObject *mp, PyObject *args)
{
    PyObject *key;
    PyObject *failobj = Py_None;
    PyObject *val = NULL;
    Py_hash_t hash;
    Py_ssize_t ix;

    if (!PyArg_UnpackTuple(args, "get", 1, 2, &key, &failobj))
        return NULL;

    if (!PyUnicode_CheckExact(key) ||
        (hash = ((PyASCIIObject *) key)->hash) == -1) {
        hash = PyObject_Hash(key);
        if (hash == -1)
            return NULL;
    }
    ix = (mp->ma_keys->dk_lookup)(mp, key, hash, &val, NULL);
    if (ix == DKIX_ERROR)
        return NULL;
    if (ix == DKIX_EMPTY || val == NULL) {
        val = failobj;
    }
    Py_INCREF(val);
    return val;
}

PyObject *
PyDict_SetDefault(PyObject *d, PyObject *key, PyObject *defaultobj)
{
    PyDictObject *mp = (PyDictObject *)d;
    PyObject *value;
    Py_hash_t hash;
    Py_ssize_t hashpos, ix;

    if (!PyDict_Check(d)) {
        PyErr_BadInternalCall();
        return NULL;
    }

    if (!PyUnicode_CheckExact(key) ||
        (hash = ((PyASCIIObject *) key)->hash) == -1) {
        hash = PyObject_Hash(key);
        if (hash == -1)
            return NULL;
    }

    if (mp->ma_values != NULL && !PyUnicode_CheckExact(key)) {
        if (insertion_resize(mp) < 0)
            return NULL;
    }

    ix = (mp->ma_keys->dk_lookup)(mp, key, hash, &value, &hashpos);
    if (ix == DKIX_ERROR)
        return NULL;

    if (_PyDict_HasSplitTable(mp) &&
        ((ix >= 0 && value == NULL && mp->ma_used != ix) ||
         (ix == DKIX_EMPTY && mp->ma_used != mp->ma_keys->dk_nentries))) {
        if (insertion_resize(mp) < 0) {
            return NULL;
        }
        hashpos = find_empty_slot(mp->ma_keys, key, hash);
        ix = DKIX_EMPTY;
    }

    if (ix == DKIX_EMPTY) {
        PyDictKeyEntry *ep, *ep0;
        value = defaultobj;
        if (mp->ma_keys->dk_usable <= 0) {
            if (insertion_resize(mp) < 0) {
                return NULL;
            }
            hashpos = find_empty_slot(mp->ma_keys, key, hash);
        }
        ep0 = DK_ENTRIES(mp->ma_keys);
        ep = &ep0[mp->ma_keys->dk_nentries];
        dk_set_index(mp->ma_keys, hashpos, mp->ma_keys->dk_nentries);
        Py_INCREF(key);
        Py_INCREF(value);
        MAINTAIN_TRACKING(mp, key, value);
        ep->me_key = key;
        ep->me_hash = hash;
        if (_PyDict_HasSplitTable(mp)) {
            assert(mp->ma_values[mp->ma_keys->dk_nentries] == NULL);
            mp->ma_values[mp->ma_keys->dk_nentries] = value;
        }
        else {
            ep->me_value = value;
        }
        mp->ma_used++;
        mp->ma_version_tag = DICT_NEXT_VERSION();
        mp->ma_keys->dk_usable--;
        mp->ma_keys->dk_nentries++;
        assert(mp->ma_keys->dk_usable >= 0);
    }
    else if (value == NULL) {
        value = defaultobj;
        assert(_PyDict_HasSplitTable(mp));
        assert(ix == mp->ma_used);
        Py_INCREF(value);
        MAINTAIN_TRACKING(mp, key, value);
        mp->ma_values[ix] = value;
        mp->ma_used++;
        mp->ma_version_tag = DICT_NEXT_VERSION();
    }

    assert(_PyDict_CheckConsistency(mp));
    return value;
}

static PyObject *
dict_setdefault(PyDictObject *mp, PyObject *args)
{
    PyObject *key, *val;
    PyObject *defaultobj = Py_None;

    if (!PyArg_UnpackTuple(args, "setdefault", 1, 2, &key, &defaultobj))
        return NULL;

    val = PyDict_SetDefault((PyObject *)mp, key, defaultobj);
    Py_XINCREF(val);
    return val;
}

static PyObject *
dict_clear(PyDictObject *mp)
{
    PyDict_Clear((PyObject *)mp);
    Py_RETURN_NONE;
}

static PyObject *
dict_pop(PyDictObject *mp, PyObject *args)
{
    PyObject *key, *deflt = NULL;

    if(!PyArg_UnpackTuple(args, "pop", 1, 2, &key, &deflt))
        return NULL;

    return _PyDict_Pop((PyObject*)mp, key, deflt);
}

static PyObject *
dict_popitem(PyDictObject *mp)
{
    Py_ssize_t i, j;
    PyDictKeyEntry *ep0, *ep;
    PyObject *res;

    /* Allocate the result tuple before checking the size.  Believe it
     * or not, this allocation could trigger a garbage collection which
     * could empty the dict, so if we checked the size first and that
     * happened, the result would be an infinite loop (searching for an
     * entry that no longer exists).  Note that the usual popitem()
     * idiom is "while d: k, v = d.popitem()". so needing to throw the
     * tuple away if the dict *is* empty isn't a significant
     * inefficiency -- possible, but unlikely in practice.
     */
    res = PyTuple_New(2);
    if (res == NULL)
        return NULL;
    if (mp->ma_used == 0) {
        Py_DECREF(res);
        PyErr_SetString(PyExc_KeyError,
                        "popitem(): dictionary is empty");
        return NULL;
    }
    /* Convert split table to combined table */
    if (mp->ma_keys->dk_lookup == lookdict_split) {
        if (dictresize(mp, DK_SIZE(mp->ma_keys))) {
            Py_DECREF(res);
            return NULL;
        }
    }
    ENSURE_ALLOWS_DELETIONS(mp);

    /* Pop last item */
    ep0 = DK_ENTRIES(mp->ma_keys);
    i = mp->ma_keys->dk_nentries - 1;
    while (i >= 0 && ep0[i].me_value == NULL) {
        i--;
    }
    assert(i >= 0);

    ep = &ep0[i];
    j = lookdict_index(mp->ma_keys, ep->me_hash, i);
    assert(j >= 0);
    assert(dk_get_index(mp->ma_keys, j) == i);
    dk_set_index(mp->ma_keys, j, DKIX_DUMMY);

    PyTuple_SET_ITEM(res, 0, ep->me_key);
    PyTuple_SET_ITEM(res, 1, ep->me_value);
    ep->me_key = NULL;
    ep->me_value = NULL;
    /* We can't dk_usable++ since there is DKIX_DUMMY in indices */
    mp->ma_keys->dk_nentries = i;
    mp->ma_used--;
    mp->ma_version_tag = DICT_NEXT_VERSION();
    assert(_PyDict_CheckConsistency(mp));
    return res;
}

static int
dict_traverse(PyObject *op, visitproc visit, void *arg)
{
    PyDictObject *mp = (PyDictObject *)op;
    PyDictKeysObject *keys = mp->ma_keys;
    PyDictKeyEntry *entries = DK_ENTRIES(keys);
    Py_ssize_t i, n = keys->dk_nentries;

    if (keys->dk_lookup == lookdict) {
        for (i = 0; i < n; i++) {
            if (entries[i].me_value != NULL) {
                Py_VISIT(entries[i].me_value);
                Py_VISIT(entries[i].me_key);
            }
        }
    }
    else {
        if (mp->ma_values != NULL) {
            for (i = 0; i < n; i++) {
                Py_VISIT(mp->ma_values[i]);
            }
        }
        else {
            for (i = 0; i < n; i++) {
                Py_VISIT(entries[i].me_value);
            }
        }
    }
    return 0;
}

static int
dict_tp_clear(PyObject *op)
{
    PyDict_Clear(op);
    return 0;
}

static PyObject *dictiter_new(PyDictObject *, PyTypeObject *);

Py_ssize_t
_PyDict_SizeOf(PyDictObject *mp)
{
    Py_ssize_t size, usable, res;

    size = DK_SIZE(mp->ma_keys);
    usable = USABLE_FRACTION(size);

    res = _PyObject_SIZE(Py_TYPE(mp));
    if (mp->ma_values)
        res += usable * sizeof(PyObject*);
    /* If the dictionary is split, the keys portion is accounted-for
       in the type object. */
    if (mp->ma_keys->dk_refcnt == 1)
        res += (sizeof(PyDictKeysObject)
                - Py_MEMBER_SIZE(PyDictKeysObject, dk_indices)
                + DK_IXSIZE(mp->ma_keys) * size
                + sizeof(PyDictKeyEntry) * usable);
    return res;
}

Py_ssize_t
_PyDict_KeysSize(PyDictKeysObject *keys)
{
    return (sizeof(PyDictKeysObject)
            - Py_MEMBER_SIZE(PyDictKeysObject, dk_indices)
            + DK_IXSIZE(keys) * DK_SIZE(keys)
            + USABLE_FRACTION(DK_SIZE(keys)) * sizeof(PyDictKeyEntry));
}

static PyObject *
dict_sizeof(PyDictObject *mp)
{
    return PyLong_FromSsize_t(_PyDict_SizeOf(mp));
}

PyDoc_STRVAR(getitem__doc__, "x.__getitem__(y) <==> x[y]");

PyDoc_STRVAR(sizeof__doc__,
"D.__sizeof__() -> size of D in memory, in bytes");

PyDoc_STRVAR(get__doc__,
"D.get(k[,d]) -> D[k] if k in D, else d.  d defaults to None.");

PyDoc_STRVAR(setdefault_doc__,
"D.setdefault(k[,d]) -> D.get(k,d), also set D[k]=d if k not in D");

PyDoc_STRVAR(pop__doc__,
"D.pop(k[,d]) -> v, remove specified key and return the corresponding value.\n\
If key is not found, d is returned if given, otherwise KeyError is raised");

PyDoc_STRVAR(popitem__doc__,
"D.popitem() -> (k, v), remove and return some (key, value) pair as a\n\
2-tuple; but raise KeyError if D is empty.");

PyDoc_STRVAR(update__doc__,
"D.update([E, ]**F) -> None.  Update D from dict/iterable E and F.\n\
If E is present and has a .keys() method, then does:  for k in E: D[k] = E[k]\n\
If E is present and lacks a .keys() method, then does:  for k, v in E: D[k] = v\n\
In either case, this is followed by: for k in F:  D[k] = F[k]");

PyDoc_STRVAR(clear__doc__,
"D.clear() -> None.  Remove all items from D.");

PyDoc_STRVAR(copy__doc__,
"D.copy() -> a shallow copy of D");

/* Forward */
static PyObject *dictkeys_new(PyObject *);
static PyObject *dictitems_new(PyObject *);
static PyObject *dictvalues_new(PyObject *);

PyDoc_STRVAR(keys__doc__,
             "D.keys() -> a set-like object providing a view on D's keys");
PyDoc_STRVAR(items__doc__,
             "D.items() -> a set-like object providing a view on D's items");
PyDoc_STRVAR(values__doc__,
             "D.values() -> an object providing a view on D's values");

static PyMethodDef mapp_methods[] = {
    DICT___CONTAINS___METHODDEF
    {"__getitem__", (PyCFunction)dict_subscript,        METH_O | METH_COEXIST,
     getitem__doc__},
    {"__sizeof__",      (PyCFunction)dict_sizeof,       METH_NOARGS,
     sizeof__doc__},
    {"get",         (PyCFunction)dict_get,          METH_VARARGS,
     get__doc__},
    {"setdefault",  (PyCFunction)dict_setdefault,   METH_VARARGS,
     setdefault_doc__},
    {"pop",         (PyCFunction)dict_pop,          METH_VARARGS,
     pop__doc__},
    {"popitem",         (PyCFunction)dict_popitem,      METH_NOARGS,
     popitem__doc__},
    {"keys",            (PyCFunction)dictkeys_new,      METH_NOARGS,
    keys__doc__},
    {"items",           (PyCFunction)dictitems_new,     METH_NOARGS,
    items__doc__},
    {"values",          (PyCFunction)dictvalues_new,    METH_NOARGS,
    values__doc__},
    {"update",          (PyCFunction)dict_update,       METH_VARARGS | METH_KEYWORDS,
     update__doc__},
    DICT_FROMKEYS_METHODDEF
    {"clear",           (PyCFunction)dict_clear,        METH_NOARGS,
     clear__doc__},
    {"copy",            (PyCFunction)dict_copy,         METH_NOARGS,
     copy__doc__},
    {NULL,              NULL}   /* sentinel */
};

/* Return 1 if `key` is in dict `op`, 0 if not, and -1 on error. */
int
PyDict_Contains(PyObject *op, PyObject *key)
{
    Py_hash_t hash;
    Py_ssize_t ix;
    PyDictObject *mp = (PyDictObject *)op;
    PyObject *value;

    if (!PyUnicode_CheckExact(key) ||
        (hash = ((PyASCIIObject *) key)->hash) == -1) {
        hash = PyObject_Hash(key);
        if (hash == -1)
            return -1;
    }
    ix = (mp->ma_keys->dk_lookup)(mp, key, hash, &value, NULL);
    if (ix == DKIX_ERROR)
        return -1;
    return (ix != DKIX_EMPTY && value != NULL);
}

/* Internal version of PyDict_Contains used when the hash value is already known */
int
_PyDict_Contains(PyObject *op, PyObject *key, Py_hash_t hash)
{
    PyDictObject *mp = (PyDictObject *)op;
    PyObject *value;
    Py_ssize_t ix;

    ix = (mp->ma_keys->dk_lookup)(mp, key, hash, &value, NULL);
    if (ix == DKIX_ERROR)
        return -1;
    return (ix != DKIX_EMPTY && value != NULL);
}

/* Hack to implement "key in dict" */
static PySequenceMethods dict_as_sequence = {
    0,                          /* sq_length */
    0,                          /* sq_concat */
    0,                          /* sq_repeat */
    0,                          /* sq_item */
    0,                          /* sq_slice */
    0,                          /* sq_ass_item */
    0,                          /* sq_ass_slice */
    PyDict_Contains,            /* sq_contains */
    0,                          /* sq_inplace_concat */
    0,                          /* sq_inplace_repeat */
};

static PyObject *
dict_new(PyTypeObject *type, PyObject *args, PyObject *kwds)
{
    PyObject *self;
    PyDictObject *d;

    assert(type != NULL && type->tp_alloc != NULL);
    self = type->tp_alloc(type, 0);
    if (self == NULL)
        return NULL;
    d = (PyDictObject *)self;

    /* The object has been implicitly tracked by tp_alloc */
    if (type == &PyDict_Type)
        _PyObject_GC_UNTRACK(d);

    d->ma_used = 0;
    d->ma_version_tag = DICT_NEXT_VERSION();
    d->ma_keys = new_keys_object(PyDict_MINSIZE);
    if (d->ma_keys == NULL) {
        Py_DECREF(self);
        return NULL;
    }
    assert(_PyDict_CheckConsistency(d));
    return self;
}

static int
dict_init(PyObject *self, PyObject *args, PyObject *kwds)
{
    return dict_update_common(self, args, kwds, "dict");
}

static PyObject *
dict_iter(PyDictObject *dict)
{
    return dictiter_new(dict, &PyDictIterKey_Type);
}

PyDoc_STRVAR(dictionary_doc,
"dict() -> new empty dictionary\n"
"dict(mapping) -> new dictionary initialized from a mapping object's\n"
"    (key, value) pairs\n"
"dict(iterable) -> new dictionary initialized as if via:\n"
"    d = {}\n"
"    for k, v in iterable:\n"
"        d[k] = v\n"
"dict(**kwargs) -> new dictionary initialized with the name=value pairs\n"
"    in the keyword argument list.  For example:  dict(one=1, two=2)");

PyTypeObject PyDict_Type = {
    PyVarObject_HEAD_INIT(&PyType_Type, 0)
    "dict",
    sizeof(PyDictObject),
    0,
    (destructor)dict_dealloc,                   /* tp_dealloc */
    0,                                          /* tp_print */
    0,                                          /* tp_getattr */
    0,                                          /* tp_setattr */
    0,                                          /* tp_reserved */
    (reprfunc)dict_repr,                        /* tp_repr */
    0,                                          /* tp_as_number */
    &dict_as_sequence,                          /* tp_as_sequence */
    &dict_as_mapping,                           /* tp_as_mapping */
    PyObject_HashNotImplemented,                /* tp_hash */
    0,                                          /* tp_call */
    0,                                          /* tp_str */
    PyObject_GenericGetAttr,                    /* tp_getattro */
    0,                                          /* tp_setattro */
    0,                                          /* tp_as_buffer */
    Py_TPFLAGS_DEFAULT | Py_TPFLAGS_HAVE_GC |
        Py_TPFLAGS_BASETYPE | Py_TPFLAGS_DICT_SUBCLASS,         /* tp_flags */
    dictionary_doc,                             /* tp_doc */
    dict_traverse,                              /* tp_traverse */
    dict_tp_clear,                              /* tp_clear */
    dict_richcompare,                           /* tp_richcompare */
    0,                                          /* tp_weaklistoffset */
    (getiterfunc)dict_iter,                     /* tp_iter */
    0,                                          /* tp_iternext */
    mapp_methods,                               /* tp_methods */
    0,                                          /* tp_members */
    0,                                          /* tp_getset */
    0,                                          /* tp_base */
    0,                                          /* tp_dict */
    0,                                          /* tp_descr_get */
    0,                                          /* tp_descr_set */
    0,                                          /* tp_dictoffset */
    dict_init,                                  /* tp_init */
    PyType_GenericAlloc,                        /* tp_alloc */
    dict_new,                                   /* tp_new */
    PyObject_GC_Del,                            /* tp_free */
};

PyObject *
_PyDict_GetItemId(PyObject *dp, struct _Py_Identifier *key)
{
    PyObject *kv;
    kv = _PyUnicode_FromId(key); /* borrowed */
    if (kv == NULL) {
        PyErr_Clear();
        return NULL;
    }
    return PyDict_GetItem(dp, kv);
}

/* For backward compatibility with old dictionary interface */

PyObject *
PyDict_GetItemString(PyObject *v, const char *key)
{
    PyObject *kv, *rv;
    kv = PyUnicode_FromString(key);
    if (kv == NULL) {
        PyErr_Clear();
        return NULL;
    }
    rv = PyDict_GetItem(v, kv);
    Py_DECREF(kv);
    return rv;
}

int
_PyDict_SetItemId(PyObject *v, struct _Py_Identifier *key, PyObject *item)
{
    PyObject *kv;
    kv = _PyUnicode_FromId(key); /* borrowed */
    if (kv == NULL)
        return -1;
    return PyDict_SetItem(v, kv, item);
}

int
PyDict_SetItemString(PyObject *v, const char *key, PyObject *item)
{
    PyObject *kv;
    int err;
    kv = PyUnicode_FromString(key);
    if (kv == NULL)
        return -1;
    PyUnicode_InternInPlace(&kv); /* XXX Should we really? */
    err = PyDict_SetItem(v, kv, item);
    Py_DECREF(kv);
    return err;
}

int
_PyDict_DelItemId(PyObject *v, _Py_Identifier *key)
{
    PyObject *kv = _PyUnicode_FromId(key); /* borrowed */
    if (kv == NULL)
        return -1;
    return PyDict_DelItem(v, kv);
}

int
PyDict_DelItemString(PyObject *v, const char *key)
{
    PyObject *kv;
    int err;
    kv = PyUnicode_FromString(key);
    if (kv == NULL)
        return -1;
    err = PyDict_DelItem(v, kv);
    Py_DECREF(kv);
    return err;
}

/* Dictionary iterator types */

typedef struct {
    PyObject_HEAD
    PyDictObject *di_dict; /* Set to NULL when iterator is exhausted */
    Py_ssize_t di_used;
    Py_ssize_t di_pos;
    PyObject* di_result; /* reusable result tuple for iteritems */
    Py_ssize_t len;
} dictiterobject;

static PyObject *
dictiter_new(PyDictObject *dict, PyTypeObject *itertype)
{
    dictiterobject *di;
    di = PyObject_GC_New(dictiterobject, itertype);
    if (di == NULL)
        return NULL;
    Py_INCREF(dict);
    di->di_dict = dict;
    di->di_used = dict->ma_used;
    di->di_pos = 0;
    di->len = dict->ma_used;
    if (itertype == &PyDictIterItem_Type) {
        di->di_result = PyTuple_Pack(2, Py_None, Py_None);
        if (di->di_result == NULL) {
            Py_DECREF(di);
            return NULL;
        }
    }
    else
        di->di_result = NULL;
    _PyObject_GC_TRACK(di);
    return (PyObject *)di;
}

static void
dictiter_dealloc(dictiterobject *di)
{
    Py_XDECREF(di->di_dict);
    Py_XDECREF(di->di_result);
    PyObject_GC_Del(di);
}

static int
dictiter_traverse(dictiterobject *di, visitproc visit, void *arg)
{
    Py_VISIT(di->di_dict);
    Py_VISIT(di->di_result);
    return 0;
}

static PyObject *
dictiter_len(dictiterobject *di)
{
    Py_ssize_t len = 0;
    if (di->di_dict != NULL && di->di_used == di->di_dict->ma_used)
        len = di->len;
    return PyLong_FromSize_t(len);
}

PyDoc_STRVAR(length_hint_doc,
             "Private method returning an estimate of len(list(it)).");

static PyObject *
dictiter_reduce(dictiterobject *di);

PyDoc_STRVAR(reduce_doc, "Return state information for pickling.");

static PyMethodDef dictiter_methods[] = {
    {"__length_hint__", (PyCFunction)dictiter_len, METH_NOARGS,
     length_hint_doc},
     {"__reduce__", (PyCFunction)dictiter_reduce, METH_NOARGS,
     reduce_doc},
    {NULL,              NULL}           /* sentinel */
};

static PyObject*
dictiter_iternextkey(dictiterobject *di)
{
    PyObject *key;
    Py_ssize_t i;
    PyDictKeysObject *k;
    PyDictObject *d = di->di_dict;

    if (d == NULL)
        return NULL;
    assert (PyDict_Check(d));

    if (di->di_used != d->ma_used) {
        PyErr_SetString(PyExc_RuntimeError,
                        "dictionary changed size during iteration");
        di->di_used = -1; /* Make this state sticky */
        return NULL;
    }

    i = di->di_pos;
    k = d->ma_keys;
    assert(i >= 0);
    if (d->ma_values) {
        if (i >= d->ma_used)
            goto fail;
        key = DK_ENTRIES(k)[i].me_key;
        assert(d->ma_values[i] != NULL);
    }
    else {
        Py_ssize_t n = k->dk_nentries;
        PyDictKeyEntry *entry_ptr = &DK_ENTRIES(k)[i];
        while (i < n && entry_ptr->me_value == NULL) {
            entry_ptr++;
            i++;
        }
        if (i >= n)
            goto fail;
        key = entry_ptr->me_key;
    }
    di->di_pos = i+1;
    di->len--;
    Py_INCREF(key);
    return key;

fail:
    di->di_dict = NULL;
    Py_DECREF(d);
    return NULL;
}

PyTypeObject PyDictIterKey_Type = {
    PyVarObject_HEAD_INIT(&PyType_Type, 0)
    "dict_keyiterator",                         /* tp_name */
    sizeof(dictiterobject),                     /* tp_basicsize */
    0,                                          /* tp_itemsize */
    /* methods */
    (destructor)dictiter_dealloc,               /* tp_dealloc */
    0,                                          /* tp_print */
    0,                                          /* tp_getattr */
    0,                                          /* tp_setattr */
    0,                                          /* tp_reserved */
    0,                                          /* tp_repr */
    0,                                          /* tp_as_number */
    0,                                          /* tp_as_sequence */
    0,                                          /* tp_as_mapping */
    0,                                          /* tp_hash */
    0,                                          /* tp_call */
    0,                                          /* tp_str */
    PyObject_GenericGetAttr,                    /* tp_getattro */
    0,                                          /* tp_setattro */
    0,                                          /* tp_as_buffer */
    Py_TPFLAGS_DEFAULT | Py_TPFLAGS_HAVE_GC,/* tp_flags */
    0,                                          /* tp_doc */
    (traverseproc)dictiter_traverse,            /* tp_traverse */
    0,                                          /* tp_clear */
    0,                                          /* tp_richcompare */
    0,                                          /* tp_weaklistoffset */
    PyObject_SelfIter,                          /* tp_iter */
    (iternextfunc)dictiter_iternextkey,         /* tp_iternext */
    dictiter_methods,                           /* tp_methods */
    0,
};

static PyObject *
dictiter_iternextvalue(dictiterobject *di)
{
    PyObject *value;
    Py_ssize_t i;
    PyDictObject *d = di->di_dict;

    if (d == NULL)
        return NULL;
    assert (PyDict_Check(d));

    if (di->di_used != d->ma_used) {
        PyErr_SetString(PyExc_RuntimeError,
                        "dictionary changed size during iteration");
        di->di_used = -1; /* Make this state sticky */
        return NULL;
    }

    i = di->di_pos;
    assert(i >= 0);
    if (d->ma_values) {
        if (i >= d->ma_used)
            goto fail;
        value = d->ma_values[i];
        assert(value != NULL);
    }
    else {
        Py_ssize_t n = d->ma_keys->dk_nentries;
        PyDictKeyEntry *entry_ptr = &DK_ENTRIES(d->ma_keys)[i];
        while (i < n && entry_ptr->me_value == NULL) {
            entry_ptr++;
            i++;
        }
        if (i >= n)
            goto fail;
        value = entry_ptr->me_value;
    }
    di->di_pos = i+1;
    di->len--;
    Py_INCREF(value);
    return value;

fail:
    di->di_dict = NULL;
    Py_DECREF(d);
    return NULL;
}

PyTypeObject PyDictIterValue_Type = {
    PyVarObject_HEAD_INIT(&PyType_Type, 0)
    "dict_valueiterator",                       /* tp_name */
    sizeof(dictiterobject),                     /* tp_basicsize */
    0,                                          /* tp_itemsize */
    /* methods */
    (destructor)dictiter_dealloc,               /* tp_dealloc */
    0,                                          /* tp_print */
    0,                                          /* tp_getattr */
    0,                                          /* tp_setattr */
    0,                                          /* tp_reserved */
    0,                                          /* tp_repr */
    0,                                          /* tp_as_number */
    0,                                          /* tp_as_sequence */
    0,                                          /* tp_as_mapping */
    0,                                          /* tp_hash */
    0,                                          /* tp_call */
    0,                                          /* tp_str */
    PyObject_GenericGetAttr,                    /* tp_getattro */
    0,                                          /* tp_setattro */
    0,                                          /* tp_as_buffer */
    Py_TPFLAGS_DEFAULT | Py_TPFLAGS_HAVE_GC,    /* tp_flags */
    0,                                          /* tp_doc */
    (traverseproc)dictiter_traverse,            /* tp_traverse */
    0,                                          /* tp_clear */
    0,                                          /* tp_richcompare */
    0,                                          /* tp_weaklistoffset */
    PyObject_SelfIter,                          /* tp_iter */
    (iternextfunc)dictiter_iternextvalue,       /* tp_iternext */
    dictiter_methods,                           /* tp_methods */
    0,
};

static PyObject *
dictiter_iternextitem(dictiterobject *di)
{
    PyObject *key, *value, *result = di->di_result;
    Py_ssize_t i;
    PyDictObject *d = di->di_dict;

    if (d == NULL)
        return NULL;
    assert (PyDict_Check(d));

    if (di->di_used != d->ma_used) {
        PyErr_SetString(PyExc_RuntimeError,
                        "dictionary changed size during iteration");
        di->di_used = -1; /* Make this state sticky */
        return NULL;
    }

    i = di->di_pos;
    assert(i >= 0);
    if (d->ma_values) {
        if (i >= d->ma_used)
            goto fail;
        key = DK_ENTRIES(d->ma_keys)[i].me_key;
        value = d->ma_values[i];
        assert(value != NULL);
    }
    else {
        Py_ssize_t n = d->ma_keys->dk_nentries;
        PyDictKeyEntry *entry_ptr = &DK_ENTRIES(d->ma_keys)[i];
        while (i < n && entry_ptr->me_value == NULL) {
            entry_ptr++;
            i++;
        }
        if (i >= n)
            goto fail;
        key = entry_ptr->me_key;
        value = entry_ptr->me_value;
    }
    di->di_pos = i+1;
    di->len--;
    if (result->ob_refcnt == 1) {
        Py_INCREF(result);
        Py_DECREF(PyTuple_GET_ITEM(result, 0));
        Py_DECREF(PyTuple_GET_ITEM(result, 1));
    }
    else {
        result = PyTuple_New(2);
        if (result == NULL)
            return NULL;
    }
    Py_INCREF(key);
    Py_INCREF(value);
    PyTuple_SET_ITEM(result, 0, key);  /* steals reference */
    PyTuple_SET_ITEM(result, 1, value);  /* steals reference */
    return result;

fail:
    di->di_dict = NULL;
    Py_DECREF(d);
    return NULL;
}

PyTypeObject PyDictIterItem_Type = {
    PyVarObject_HEAD_INIT(&PyType_Type, 0)
    "dict_itemiterator",                        /* tp_name */
    sizeof(dictiterobject),                     /* tp_basicsize */
    0,                                          /* tp_itemsize */
    /* methods */
    (destructor)dictiter_dealloc,               /* tp_dealloc */
    0,                                          /* tp_print */
    0,                                          /* tp_getattr */
    0,                                          /* tp_setattr */
    0,                                          /* tp_reserved */
    0,                                          /* tp_repr */
    0,                                          /* tp_as_number */
    0,                                          /* tp_as_sequence */
    0,                                          /* tp_as_mapping */
    0,                                          /* tp_hash */
    0,                                          /* tp_call */
    0,                                          /* tp_str */
    PyObject_GenericGetAttr,                    /* tp_getattro */
    0,                                          /* tp_setattro */
    0,                                          /* tp_as_buffer */
    Py_TPFLAGS_DEFAULT | Py_TPFLAGS_HAVE_GC,/* tp_flags */
    0,                                          /* tp_doc */
    (traverseproc)dictiter_traverse,            /* tp_traverse */
    0,                                          /* tp_clear */
    0,                                          /* tp_richcompare */
    0,                                          /* tp_weaklistoffset */
    PyObject_SelfIter,                          /* tp_iter */
    (iternextfunc)dictiter_iternextitem,        /* tp_iternext */
    dictiter_methods,                           /* tp_methods */
    0,
};


static PyObject *
dictiter_reduce(dictiterobject *di)
{
    PyObject *list;
    dictiterobject tmp;

    list = PyList_New(0);
    if (!list)
        return NULL;

    /* copy the itertor state */
    tmp = *di;
    Py_XINCREF(tmp.di_dict);

    /* iterate the temporary into a list */
    for(;;) {
        PyObject *element = 0;
        if (Py_TYPE(di) == &PyDictIterItem_Type)
            element = dictiter_iternextitem(&tmp);
        else if (Py_TYPE(di) == &PyDictIterKey_Type)
            element = dictiter_iternextkey(&tmp);
        else if (Py_TYPE(di) == &PyDictIterValue_Type)
            element = dictiter_iternextvalue(&tmp);
        else
            assert(0);
        if (element) {
            if (PyList_Append(list, element)) {
                Py_DECREF(element);
                Py_DECREF(list);
                Py_XDECREF(tmp.di_dict);
                return NULL;
            }
            Py_DECREF(element);
        } else
            break;
    }
    Py_XDECREF(tmp.di_dict);
    /* check for error */
    if (tmp.di_dict != NULL) {
        /* we have an error */
        Py_DECREF(list);
        return NULL;
    }
    return Py_BuildValue("N(N)", _PyObject_GetBuiltin("iter"), list);
}

/***********************************************/
/* View objects for keys(), items(), values(). */
/***********************************************/

/* The instance lay-out is the same for all three; but the type differs. */

static void
dictview_dealloc(_PyDictViewObject *dv)
{
    Py_XDECREF(dv->dv_dict);
    PyObject_GC_Del(dv);
}

static int
dictview_traverse(_PyDictViewObject *dv, visitproc visit, void *arg)
{
    Py_VISIT(dv->dv_dict);
    return 0;
}

static Py_ssize_t
dictview_len(_PyDictViewObject *dv)
{
    Py_ssize_t len = 0;
    if (dv->dv_dict != NULL)
        len = dv->dv_dict->ma_used;
    return len;
}

PyObject *
_PyDictView_New(PyObject *dict, PyTypeObject *type)
{
    _PyDictViewObject *dv;
    if (dict == NULL) {
        PyErr_BadInternalCall();
        return NULL;
    }
    if (!PyDict_Check(dict)) {
        /* XXX Get rid of this restriction later */
        PyErr_Format(PyExc_TypeError,
                     "%s() requires a dict argument, not '%s'",
                     type->tp_name, dict->ob_type->tp_name);
        return NULL;
    }
    dv = PyObject_GC_New(_PyDictViewObject, type);
    if (dv == NULL)
        return NULL;
    Py_INCREF(dict);
    dv->dv_dict = (PyDictObject *)dict;
    _PyObject_GC_TRACK(dv);
    return (PyObject *)dv;
}

/* TODO(guido): The views objects are not complete:

 * support more set operations
 * support arbitrary mappings?
   - either these should be static or exported in dictobject.h
   - if public then they should probably be in builtins
*/

/* Return 1 if self is a subset of other, iterating over self;
   0 if not; -1 if an error occurred. */
static int
all_contained_in(PyObject *self, PyObject *other)
{
    PyObject *iter = PyObject_GetIter(self);
    int ok = 1;

    if (iter == NULL)
        return -1;
    for (;;) {
        PyObject *next = PyIter_Next(iter);
        if (next == NULL) {
            if (PyErr_Occurred())
                ok = -1;
            break;
        }
        ok = PySequence_Contains(other, next);
        Py_DECREF(next);
        if (ok <= 0)
            break;
    }
    Py_DECREF(iter);
    return ok;
}

static PyObject *
dictview_richcompare(PyObject *self, PyObject *other, int op)
{
    Py_ssize_t len_self, len_other;
    int ok;
    PyObject *result;

    assert(self != NULL);
    assert(PyDictViewSet_Check(self));
    assert(other != NULL);

    if (!PyAnySet_Check(other) && !PyDictViewSet_Check(other))
        Py_RETURN_NOTIMPLEMENTED;

    len_self = PyObject_Size(self);
    if (len_self < 0)
        return NULL;
    len_other = PyObject_Size(other);
    if (len_other < 0)
        return NULL;

    ok = 0;
    switch(op) {

    case Py_NE:
    case Py_EQ:
        if (len_self == len_other)
            ok = all_contained_in(self, other);
        if (op == Py_NE && ok >= 0)
            ok = !ok;
        break;

    case Py_LT:
        if (len_self < len_other)
            ok = all_contained_in(self, other);
        break;

      case Py_LE:
          if (len_self <= len_other)
              ok = all_contained_in(self, other);
          break;

    case Py_GT:
        if (len_self > len_other)
            ok = all_contained_in(other, self);
        break;

    case Py_GE:
        if (len_self >= len_other)
            ok = all_contained_in(other, self);
        break;

    }
    if (ok < 0)
        return NULL;
    result = ok ? Py_True : Py_False;
    Py_INCREF(result);
    return result;
}

static PyObject *
dictview_repr(_PyDictViewObject *dv)
{
    PyObject *seq;
    PyObject *result;

    seq = PySequence_List((PyObject *)dv);
    if (seq == NULL)
        return NULL;

    result = PyUnicode_FromFormat("%s(%R)", Py_TYPE(dv)->tp_name, seq);
    Py_DECREF(seq);
    return result;
}

/*** dict_keys ***/

static PyObject *
dictkeys_iter(_PyDictViewObject *dv)
{
    if (dv->dv_dict == NULL) {
        Py_RETURN_NONE;
    }
    return dictiter_new(dv->dv_dict, &PyDictIterKey_Type);
}

static int
dictkeys_contains(_PyDictViewObject *dv, PyObject *obj)
{
    if (dv->dv_dict == NULL)
        return 0;
    return PyDict_Contains((PyObject *)dv->dv_dict, obj);
}

static PySequenceMethods dictkeys_as_sequence = {
    (lenfunc)dictview_len,              /* sq_length */
    0,                                  /* sq_concat */
    0,                                  /* sq_repeat */
    0,                                  /* sq_item */
    0,                                  /* sq_slice */
    0,                                  /* sq_ass_item */
    0,                                  /* sq_ass_slice */
    (objobjproc)dictkeys_contains,      /* sq_contains */
};

static PyObject*
dictviews_sub(PyObject* self, PyObject *other)
{
    PyObject *result = PySet_New(self);
    PyObject *tmp;
    _Py_IDENTIFIER(difference_update);

    if (result == NULL)
        return NULL;

    tmp = _PyObject_CallMethodIdObjArgs(result, &PyId_difference_update, other, NULL);
    if (tmp == NULL) {
        Py_DECREF(result);
        return NULL;
    }

    Py_DECREF(tmp);
    return result;
}

PyObject*
_PyDictView_Intersect(PyObject* self, PyObject *other)
{
    PyObject *result = PySet_New(self);
    PyObject *tmp;
    _Py_IDENTIFIER(intersection_update);

    if (result == NULL)
        return NULL;

    tmp = _PyObject_CallMethodIdObjArgs(result, &PyId_intersection_update, other, NULL);
    if (tmp == NULL) {
        Py_DECREF(result);
        return NULL;
    }

    Py_DECREF(tmp);
    return result;
}

static PyObject*
dictviews_or(PyObject* self, PyObject *other)
{
    PyObject *result = PySet_New(self);
    PyObject *tmp;
    _Py_IDENTIFIER(update);

    if (result == NULL)
        return NULL;

    tmp = _PyObject_CallMethodIdObjArgs(result, &PyId_update, other, NULL);
    if (tmp == NULL) {
        Py_DECREF(result);
        return NULL;
    }

    Py_DECREF(tmp);
    return result;
}

static PyObject*
dictviews_xor(PyObject* self, PyObject *other)
{
    PyObject *result = PySet_New(self);
    PyObject *tmp;
    _Py_IDENTIFIER(symmetric_difference_update);

    if (result == NULL)
        return NULL;

    tmp = _PyObject_CallMethodIdObjArgs(result, &PyId_symmetric_difference_update, other, NULL);
    if (tmp == NULL) {
        Py_DECREF(result);
        return NULL;
    }

    Py_DECREF(tmp);
    return result;
}

static PyNumberMethods dictviews_as_number = {
    0,                                  /*nb_add*/
    (binaryfunc)dictviews_sub,          /*nb_subtract*/
    0,                                  /*nb_multiply*/
    0,                                  /*nb_remainder*/
    0,                                  /*nb_divmod*/
    0,                                  /*nb_power*/
    0,                                  /*nb_negative*/
    0,                                  /*nb_positive*/
    0,                                  /*nb_absolute*/
    0,                                  /*nb_bool*/
    0,                                  /*nb_invert*/
    0,                                  /*nb_lshift*/
    0,                                  /*nb_rshift*/
    (binaryfunc)_PyDictView_Intersect,  /*nb_and*/
    (binaryfunc)dictviews_xor,          /*nb_xor*/
    (binaryfunc)dictviews_or,           /*nb_or*/
};

static PyObject*
dictviews_isdisjoint(PyObject *self, PyObject *other)
{
    PyObject *it;
    PyObject *item = NULL;

    if (self == other) {
        if (dictview_len((_PyDictViewObject *)self) == 0)
            Py_RETURN_TRUE;
        else
            Py_RETURN_FALSE;
    }

    /* Iterate over the shorter object (only if other is a set,
     * because PySequence_Contains may be expensive otherwise): */
    if (PyAnySet_Check(other) || PyDictViewSet_Check(other)) {
        Py_ssize_t len_self = dictview_len((_PyDictViewObject *)self);
        Py_ssize_t len_other = PyObject_Size(other);
        if (len_other == -1)
            return NULL;

        if ((len_other > len_self)) {
            PyObject *tmp = other;
            other = self;
            self = tmp;
        }
    }

    it = PyObject_GetIter(other);
    if (it == NULL)
        return NULL;

    while ((item = PyIter_Next(it)) != NULL) {
        int contains = PySequence_Contains(self, item);
        Py_DECREF(item);
        if (contains == -1) {
            Py_DECREF(it);
            return NULL;
        }

        if (contains) {
            Py_DECREF(it);
            Py_RETURN_FALSE;
        }
    }
    Py_DECREF(it);
    if (PyErr_Occurred())
        return NULL; /* PyIter_Next raised an exception. */
    Py_RETURN_TRUE;
}

PyDoc_STRVAR(isdisjoint_doc,
"Return True if the view and the given iterable have a null intersection.");

static PyMethodDef dictkeys_methods[] = {
    {"isdisjoint",      (PyCFunction)dictviews_isdisjoint,  METH_O,
     isdisjoint_doc},
    {NULL,              NULL}           /* sentinel */
};

PyTypeObject PyDictKeys_Type = {
    PyVarObject_HEAD_INIT(&PyType_Type, 0)
    "dict_keys",                                /* tp_name */
    sizeof(_PyDictViewObject),                  /* tp_basicsize */
    0,                                          /* tp_itemsize */
    /* methods */
    (destructor)dictview_dealloc,               /* tp_dealloc */
    0,                                          /* tp_print */
    0,                                          /* tp_getattr */
    0,                                          /* tp_setattr */
    0,                                          /* tp_reserved */
    (reprfunc)dictview_repr,                    /* tp_repr */
    &dictviews_as_number,                       /* tp_as_number */
    &dictkeys_as_sequence,                      /* tp_as_sequence */
    0,                                          /* tp_as_mapping */
    0,                                          /* tp_hash */
    0,                                          /* tp_call */
    0,                                          /* tp_str */
    PyObject_GenericGetAttr,                    /* tp_getattro */
    0,                                          /* tp_setattro */
    0,                                          /* tp_as_buffer */
    Py_TPFLAGS_DEFAULT | Py_TPFLAGS_HAVE_GC,/* tp_flags */
    0,                                          /* tp_doc */
    (traverseproc)dictview_traverse,            /* tp_traverse */
    0,                                          /* tp_clear */
    dictview_richcompare,                       /* tp_richcompare */
    0,                                          /* tp_weaklistoffset */
    (getiterfunc)dictkeys_iter,                 /* tp_iter */
    0,                                          /* tp_iternext */
    dictkeys_methods,                           /* tp_methods */
    0,
};

static PyObject *
dictkeys_new(PyObject *dict)
{
    return _PyDictView_New(dict, &PyDictKeys_Type);
}

/*** dict_items ***/

static PyObject *
dictitems_iter(_PyDictViewObject *dv)
{
    if (dv->dv_dict == NULL) {
        Py_RETURN_NONE;
    }
    return dictiter_new(dv->dv_dict, &PyDictIterItem_Type);
}

static int
dictitems_contains(_PyDictViewObject *dv, PyObject *obj)
{
    PyObject *key, *value, *found;
    if (dv->dv_dict == NULL)
        return 0;
    if (!PyTuple_Check(obj) || PyTuple_GET_SIZE(obj) != 2)
        return 0;
    key = PyTuple_GET_ITEM(obj, 0);
    value = PyTuple_GET_ITEM(obj, 1);
    found = PyDict_GetItemWithError((PyObject *)dv->dv_dict, key);
    if (found == NULL) {
        if (PyErr_Occurred())
            return -1;
        return 0;
    }
    return PyObject_RichCompareBool(value, found, Py_EQ);
}

static PySequenceMethods dictitems_as_sequence = {
    (lenfunc)dictview_len,              /* sq_length */
    0,                                  /* sq_concat */
    0,                                  /* sq_repeat */
    0,                                  /* sq_item */
    0,                                  /* sq_slice */
    0,                                  /* sq_ass_item */
    0,                                  /* sq_ass_slice */
    (objobjproc)dictitems_contains,     /* sq_contains */
};

static PyMethodDef dictitems_methods[] = {
    {"isdisjoint",      (PyCFunction)dictviews_isdisjoint,  METH_O,
     isdisjoint_doc},
    {NULL,              NULL}           /* sentinel */
};

PyTypeObject PyDictItems_Type = {
    PyVarObject_HEAD_INIT(&PyType_Type, 0)
    "dict_items",                               /* tp_name */
    sizeof(_PyDictViewObject),                  /* tp_basicsize */
    0,                                          /* tp_itemsize */
    /* methods */
    (destructor)dictview_dealloc,               /* tp_dealloc */
    0,                                          /* tp_print */
    0,                                          /* tp_getattr */
    0,                                          /* tp_setattr */
    0,                                          /* tp_reserved */
    (reprfunc)dictview_repr,                    /* tp_repr */
    &dictviews_as_number,                       /* tp_as_number */
    &dictitems_as_sequence,                     /* tp_as_sequence */
    0,                                          /* tp_as_mapping */
    0,                                          /* tp_hash */
    0,                                          /* tp_call */
    0,                                          /* tp_str */
    PyObject_GenericGetAttr,                    /* tp_getattro */
    0,                                          /* tp_setattro */
    0,                                          /* tp_as_buffer */
    Py_TPFLAGS_DEFAULT | Py_TPFLAGS_HAVE_GC,/* tp_flags */
    0,                                          /* tp_doc */
    (traverseproc)dictview_traverse,            /* tp_traverse */
    0,                                          /* tp_clear */
    dictview_richcompare,                       /* tp_richcompare */
    0,                                          /* tp_weaklistoffset */
    (getiterfunc)dictitems_iter,                /* tp_iter */
    0,                                          /* tp_iternext */
    dictitems_methods,                          /* tp_methods */
    0,
};

static PyObject *
dictitems_new(PyObject *dict)
{
    return _PyDictView_New(dict, &PyDictItems_Type);
}

/*** dict_values ***/

static PyObject *
dictvalues_iter(_PyDictViewObject *dv)
{
    if (dv->dv_dict == NULL) {
        Py_RETURN_NONE;
    }
    return dictiter_new(dv->dv_dict, &PyDictIterValue_Type);
}

static PySequenceMethods dictvalues_as_sequence = {
    (lenfunc)dictview_len,              /* sq_length */
    0,                                  /* sq_concat */
    0,                                  /* sq_repeat */
    0,                                  /* sq_item */
    0,                                  /* sq_slice */
    0,                                  /* sq_ass_item */
    0,                                  /* sq_ass_slice */
    (objobjproc)0,                      /* sq_contains */
};

static PyMethodDef dictvalues_methods[] = {
    {NULL,              NULL}           /* sentinel */
};

PyTypeObject PyDictValues_Type = {
    PyVarObject_HEAD_INIT(&PyType_Type, 0)
    "dict_values",                              /* tp_name */
    sizeof(_PyDictViewObject),                  /* tp_basicsize */
    0,                                          /* tp_itemsize */
    /* methods */
    (destructor)dictview_dealloc,               /* tp_dealloc */
    0,                                          /* tp_print */
    0,                                          /* tp_getattr */
    0,                                          /* tp_setattr */
    0,                                          /* tp_reserved */
    (reprfunc)dictview_repr,                    /* tp_repr */
    0,                                          /* tp_as_number */
    &dictvalues_as_sequence,                    /* tp_as_sequence */
    0,                                          /* tp_as_mapping */
    0,                                          /* tp_hash */
    0,                                          /* tp_call */
    0,                                          /* tp_str */
    PyObject_GenericGetAttr,                    /* tp_getattro */
    0,                                          /* tp_setattro */
    0,                                          /* tp_as_buffer */
    Py_TPFLAGS_DEFAULT | Py_TPFLAGS_HAVE_GC,/* tp_flags */
    0,                                          /* tp_doc */
    (traverseproc)dictview_traverse,            /* tp_traverse */
    0,                                          /* tp_clear */
    0,                                          /* tp_richcompare */
    0,                                          /* tp_weaklistoffset */
    (getiterfunc)dictvalues_iter,               /* tp_iter */
    0,                                          /* tp_iternext */
    dictvalues_methods,                         /* tp_methods */
    0,
};

static PyObject *
dictvalues_new(PyObject *dict)
{
    return _PyDictView_New(dict, &PyDictValues_Type);
}

/* Returns NULL if cannot allocate a new PyDictKeysObject,
   but does not set an error */
PyDictKeysObject *
_PyDict_NewKeysForClass(void)
{
    PyDictKeysObject *keys = new_keys_object(PyDict_MINSIZE);
    if (keys == NULL)
        PyErr_Clear();
    else
        keys->dk_lookup = lookdict_split;
    return keys;
}

#define CACHED_KEYS(tp) (((PyHeapTypeObject*)tp)->ht_cached_keys)

PyObject *
PyObject_GenericGetDict(PyObject *obj, void *context)
{
    PyObject *dict, **dictptr = _PyObject_GetDictPtr(obj);
    if (dictptr == NULL) {
        PyErr_SetString(PyExc_AttributeError,
                        "This object has no __dict__");
        return NULL;
    }
    dict = *dictptr;
    if (dict == NULL) {
        PyTypeObject *tp = Py_TYPE(obj);
        if ((tp->tp_flags & Py_TPFLAGS_HEAPTYPE) && CACHED_KEYS(tp)) {
            DK_INCREF(CACHED_KEYS(tp));
            *dictptr = dict = new_dict_with_shared_keys(CACHED_KEYS(tp));
        }
        else {
            *dictptr = dict = PyDict_New();
        }
    }
    Py_XINCREF(dict);
    return dict;
}

int
_PyObjectDict_SetItem(PyTypeObject *tp, PyObject **dictptr,
                      PyObject *key, PyObject *value)
{
    PyObject *dict;
    int res;
    PyDictKeysObject *cached;

    assert(dictptr != NULL);
    if ((tp->tp_flags & Py_TPFLAGS_HEAPTYPE) && (cached = CACHED_KEYS(tp))) {
        assert(dictptr != NULL);
        dict = *dictptr;
        if (dict == NULL) {
            DK_INCREF(cached);
            dict = new_dict_with_shared_keys(cached);
            if (dict == NULL)
                return -1;
            *dictptr = dict;
        }
        if (value == NULL) {
            res = PyDict_DelItem(dict, key);
            if (cached != ((PyDictObject *)dict)->ma_keys) {
                CACHED_KEYS(tp) = NULL;
                DK_DECREF(cached);
            }
        }
        else {
            int was_shared = cached == ((PyDictObject *)dict)->ma_keys;
            res = PyDict_SetItem(dict, key, value);
            if (was_shared && cached != ((PyDictObject *)dict)->ma_keys) {
                /* PyDict_SetItem() may call dictresize and convert split table
                 * into combined table.  In such case, convert it to split
                 * table again and update type's shared key only when this is
                 * the only dict sharing key with the type.
                 *
                 * This is to allow using shared key in class like this:
                 *
                 *     class C:
                 *         def __init__(self):
                 *             # one dict resize happens
                 *             self.a, self.b, self.c = 1, 2, 3
                 *             self.d, self.e, self.f = 4, 5, 6
                 *     a = C()
                 */
                if (cached->dk_refcnt == 1) {
                    CACHED_KEYS(tp) = make_keys_shared(dict);
                }
                else {
                    CACHED_KEYS(tp) = NULL;
                }
                DK_DECREF(cached);
                if (CACHED_KEYS(tp) == NULL && PyErr_Occurred())
                    return -1;
            }
        }
    } else {
        dict = *dictptr;
        if (dict == NULL) {
            dict = PyDict_New();
            if (dict == NULL)
                return -1;
            *dictptr = dict;
        }
        if (value == NULL) {
            res = PyDict_DelItem(dict, key);
        } else {
            res = PyDict_SetItem(dict, key, value);
        }
    }
    return res;
}

void
_PyDictKeys_DecRef(PyDictKeysObject *keys)
{
    DK_DECREF(keys);
}<|MERGE_RESOLUTION|>--- conflicted
+++ resolved
@@ -1835,17 +1835,7 @@
         _PyErr_SetKeyError(key);
         return NULL;
     }
-<<<<<<< HEAD
-    if (!PyUnicode_CheckExact(key) ||
-        (hash = ((PyASCIIObject *) key)->hash) == -1) {
-        hash = PyObject_Hash(key);
-        if (hash == -1)
-            return NULL;
-    }
     ix = (mp->ma_keys->dk_lookup)(mp, key, hash, &old_value, &hashpos);
-=======
-    ix = (mp->ma_keys->dk_lookup)(mp, key, hash, &value_addr, &hashpos);
->>>>>>> 42e1ea9a
     if (ix == DKIX_ERROR)
         return NULL;
     if (ix == DKIX_EMPTY || old_value == NULL) {
